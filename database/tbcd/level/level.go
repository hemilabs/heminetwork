--- conflicted
+++ resolved
@@ -454,17 +454,9 @@
 	log.Tracef("BlockKeystoneByL2KeystoneAbrevHash")
 	defer log.Tracef("BlockKeystoneByL2KeystoneAbrevHash exit")
 
-<<<<<<< HEAD
-	log.Tracef("checking the database for keystone with abrev hash %s, clone bytes value %s", abrevhash.String(), hex.EncodeToString(abrevhash.CloneBytes()))
-
-	abrevHashB := abrevhash.CloneBytes()
-
-	log.Tracef("reversed abrev hash, will query for %s", hex.EncodeToString(abrevHashB))
-=======
 	abrevHashB := abrevhash[:]
 	log.Tracef("BlockKeystoneByL2KeystoneAbrevHash: lookup %s (%s)",
 		abrevhash.String(), hex.EncodeToString(abrevHashB))
->>>>>>> 18ced3fe
 
 	kssDB := l.pool[level.KeystonesDB]
 	eks, err := kssDB.Get(abrevHashB, nil)
@@ -2111,7 +2103,6 @@
 				// Only store unknown keystones and indexes
 				kssBatch.Put(k[:], encodeKeystoneToSlice(v))
 				kssBatch.Put(encodeKeystoneHeightHashSlice(v.BlockHeight, k), nil)
-				log.Tracef("storing found keystone: hash=%s", hex.EncodeToString(k[:]))
 			}
 		}
 
