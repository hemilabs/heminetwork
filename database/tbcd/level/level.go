--- conflicted
+++ resolved
@@ -2259,27 +2259,16 @@
 }
 
 func (l *ldb) BlockHeaderByZKIndex(ctx context.Context) (*tbcd.BlockHeader, error) {
-<<<<<<< HEAD
 	kssTx, _, kssDiscard, err := l.startTransaction(ctx, false)
-=======
-	kssTx, _, kssDiscard, err := l.startTransaction(level.ZKDB)
->>>>>>> 89cef650
 	if err != nil {
 		return nil, fmt.Errorf("zk utxo open db transaction: %w", err)
 	}
 	defer kssDiscard()
 
-<<<<<<< HEAD
 	hash, err := kssTx.Get(ctx, level.ZKDB, zkIndexHashKey)
 	if err != nil {
 		nerr := fmt.Errorf("zk utxo get: %w", err)
 		if errors.Is(err, larry.ErrKeyNotFound) {
-=======
-	hash, err := kssTx.Get(zkIndexHashKey, nil)
-	if err != nil {
-		nerr := fmt.Errorf("zk utxo get: %w", err)
-		if errors.Is(err, leveldb.ErrNotFound) {
->>>>>>> 89cef650
 			return nil, database.NotFoundError(nerr.Error())
 		}
 		return nil, nerr
@@ -2295,16 +2284,9 @@
 	log.Tracef("ZKValueAndScriptByOutpoint")
 	defer log.Tracef("ZKValueAndScriptByOutpoint exit")
 
-<<<<<<< HEAD
 	v, err := l.pool.Get(ctx, level.ZKOutpointsDB, op[:])
 	if err != nil {
 		if errors.Is(err, larry.ErrKeyNotFound) {
-=======
-	zkdb := l.pool[level.ZKDB]
-	v, err := zkdb.Get(op[:], nil)
-	if err != nil {
-		if errors.Is(err, leveldb.ErrNotFound) {
->>>>>>> 89cef650
 			return 0, nil, database.NotFoundError(err.Error())
 		}
 		return 0, nil, fmt.Errorf("script by outpoint: %w", err)
@@ -2316,16 +2298,9 @@
 	log.Tracef("ZKBalanceByScriptHash")
 	defer log.Tracef("ZKBalanceByScriptHash exit")
 
-<<<<<<< HEAD
 	val, err := l.pool.Get(ctx, level.ZKDB, sh[:])
 	if err != nil {
 		if errors.Is(err, larry.ErrKeyNotFound) {
-=======
-	zkdb := l.pool[level.ZKDB]
-	val, err := zkdb.Get(sh[:], nil)
-	if err != nil {
-		if errors.Is(err, leveldb.ErrNotFound) {
->>>>>>> 89cef650
 			return 0, database.NotFoundError(err.Error())
 		}
 		return 0, fmt.Errorf("balance by scripthash: %w", err)
@@ -2337,11 +2312,6 @@
 	return binary.BigEndian.Uint64(val[:]), nil
 }
 
-<<<<<<< HEAD
-=======
-var lzkso = len(tbcd.SpentOutput{})
-
->>>>>>> 89cef650
 func bytes2hash(b []byte) chainhash.Hash {
 	h, err := chainhash.NewHash(b)
 	if err != nil {
@@ -2354,7 +2324,6 @@
 	log.Tracef("ZKSpentOutputs")
 	defer log.Tracef("ZKSpentOutputs exit")
 
-<<<<<<< HEAD
 	start, limit := larry.BytesPrefix(sh[:])
 	it, err := l.pool.NewRange(ctx, level.ZKSpentOutDB, start, limit)
 	if err != nil {
@@ -2365,18 +2334,6 @@
 	sos := make([]tbcd.ZKSpentOutput, 0, 128)
 	for it.Next(ctx) {
 		k := it.Key(ctx)
-=======
-	zkdb := l.pool[level.ZKDB]
-	it := zkdb.NewIterator(util.BytesPrefix(sh[:]), nil)
-	defer it.Release()
-
-	sos := make([]tbcd.ZKSpentOutput, 0, 128)
-	for it.Next() {
-		k := it.Key()
-		if len(k) != lzkso {
-			continue
-		}
->>>>>>> 89cef650
 		so := tbcd.ZKSpentOutput{
 			ScriptHash:        tbcd.NewScriptHashFromBytesP(k[:32]),
 			BlockHeight:       binary.BigEndian.Uint32(k[32:]),
@@ -2392,19 +2349,10 @@
 	return sos, nil
 }
 
-<<<<<<< HEAD
-=======
-var (
-	lzsok  = len(tbcd.SpendingOutpointKey{})
-	lzsokv = len(tbcd.SpendingOutpointValue{})
-)
-
->>>>>>> 89cef650
 func (l *ldb) ZKSpendingOutpoints(ctx context.Context, txid chainhash.Hash) ([]tbcd.ZKSpendingOutpoint, error) {
 	log.Tracef("ZKSpendingOutpoints")
 	defer log.Tracef("ZKSpendingOutpoints exit")
 
-<<<<<<< HEAD
 	start, limit := larry.BytesPrefix(txid[:])
 	it, err := l.pool.NewRange(ctx, level.ZKSpentTxDB, start, limit)
 	if err != nil {
@@ -2415,31 +2363,14 @@
 	sos := make([]tbcd.ZKSpendingOutpoint, 0, 128)
 	for it.Next(ctx) {
 		k := it.Key(ctx)
-=======
-	zkdb := l.pool[level.ZKDB]
-	it := zkdb.NewIterator(util.BytesPrefix(txid[:]), nil)
-	defer it.Release()
-
-	sos := make([]tbcd.ZKSpendingOutpoint, 0, 128)
-	for it.Next() {
-		k := it.Key()
-		if len(k) != lzsok {
-			continue
-		}
->>>>>>> 89cef650
 		sok := tbcd.ZKSpendingOutpoint{
 			TxID:        bytes2hash(k[0:32]),
 			BlockHeight: binary.BigEndian.Uint32(k[32:]),
 			BlockHash:   bytes2hash(k[32+4 : 32+4+32]),
 			VOutIndex:   binary.BigEndian.Uint32(k[32+4+32:]),
 		}
-<<<<<<< HEAD
 		v := it.Value(ctx)
 		if len(v) == len(tbcd.SpendingOutpointValue{}) {
-=======
-		v := it.Value()
-		if len(v) == lzsokv {
->>>>>>> 89cef650
 			sok.SpendingOutpoint = &tbcd.ZKSpendingOutpointValue{
 				TxID:  bytes2hash(v[:32]),
 				Index: binary.BigEndian.Uint32(v[32:]),
@@ -2450,16 +2381,10 @@
 	return sos, nil
 }
 
-<<<<<<< HEAD
-=======
-var lzsops = len(tbcd.SpendableOutput{})
-
->>>>>>> 89cef650
 func (l *ldb) ZKSpendableOutputs(ctx context.Context, sh tbcd.ScriptHash) ([]tbcd.ZKSpendableOutput, error) {
 	log.Tracef("ZKSpendableOutputs")
 	defer log.Tracef("ZKSpendableOutputs exit")
 
-<<<<<<< HEAD
 	start, limit := larry.BytesPrefix(sh[:])
 	it, err := l.pool.NewRange(ctx, level.ZKSpendableOutDB, start, limit)
 	if err != nil {
@@ -2470,18 +2395,6 @@
 	sos := make([]tbcd.ZKSpendableOutput, 0, 128)
 	for it.Next(ctx) {
 		k := it.Key(ctx)
-=======
-	zkdb := l.pool[level.ZKDB]
-	it := zkdb.NewIterator(util.BytesPrefix(sh[:]), nil)
-	defer it.Release()
-
-	sos := make([]tbcd.ZKSpendableOutput, 0, 128)
-	for it.Next() {
-		k := it.Key()
-		if len(k) != lzsops {
-			continue
-		}
->>>>>>> 89cef650
 		sos = append(sos, tbcd.ZKSpendableOutput{
 			ScriptHash:  tbcd.NewScriptHashFromBytesP(k[:32]),
 			BlockHeight: binary.BigEndian.Uint32(k[32:]),
@@ -2493,7 +2406,6 @@
 	return sos, nil
 }
 
-<<<<<<< HEAD
 // var (
 // 	scriptHashLen   = len(tbcd.ScriptHash{})
 // 	spentOutLen     = len(tbcd.SpentOutput{})
@@ -2509,9 +2421,6 @@
 	len(tbcd.SpendingOutpointKey{}): level.ZKSpentTxDB,
 	len(tbcd.Outpoint{}):            level.ZKOutpointsDB,
 }
-=======
-var scriptHashLen = len(tbcd.ScriptHash{})
->>>>>>> 89cef650
 
 func (l *ldb) BlockZKUpdate(ctx context.Context, direction int, utxos map[tbcd.ZKIndexKey][]byte, zkIndexHash chainhash.Hash) error {
 	log.Tracef("BlockZKUpdate")
@@ -2522,7 +2431,6 @@
 	}
 
 	// utxos
-<<<<<<< HEAD
 	zkTx, zkCommit, zkDiscard, err := l.startTransaction(ctx, true)
 	if err != nil {
 		return fmt.Errorf("zk utxos open db transaction: %w", err)
@@ -2539,22 +2447,11 @@
 		if !ok {
 			return fmt.Errorf("unexpected key len: %x (%d)", k, len(k))
 		}
-=======
-	bhsTx, bhsCommit, bhsDiscard, err := l.startTransaction(level.ZKDB)
-	if err != nil {
-		return fmt.Errorf("zk utxos open db transaction: %w", err)
-	}
-	defer bhsDiscard()
-
-	bhsBatch := new(leveldb.Batch)
-	for k, v := range utxos {
->>>>>>> 89cef650
 		// I will punch the first person that tells me to use continue
 		// in this loop in the larynx.
 		switch direction {
 		case -1:
 			// On unwind we can delete some keys.
-<<<<<<< HEAD
 			if table != level.ZKDB {
 				zkBatch.Del(ctx, table, []byte(k))
 			} else {
@@ -2562,15 +2459,6 @@
 			}
 		case 1:
 			zkBatch.Put(ctx, table, []byte(k), v)
-=======
-			if len(k) != scriptHashLen {
-				bhsBatch.Delete([]byte(k))
-			} else {
-				bhsBatch.Put([]byte(k), v)
-			}
-		case 1:
-			bhsBatch.Put([]byte(k), v)
->>>>>>> 89cef650
 		}
 
 		// Empty out cache.
@@ -2578,26 +2466,15 @@
 	}
 
 	// Store index
-<<<<<<< HEAD
 	zkBatch.Put(ctx, level.ZKDB, zkIndexHashKey, zkIndexHash[:])
 
 	// Write utxos batch
 	if err = zkTx.Write(ctx, zkBatch); err != nil {
-=======
-	bhsBatch.Put(zkIndexHashKey, zkIndexHash[:])
-
-	// Write utxos batch
-	if err = bhsTx.Write(bhsBatch, nil); err != nil {
->>>>>>> 89cef650
 		return fmt.Errorf("utxos insert: %w", err)
 	}
 
 	// utxos commit
-<<<<<<< HEAD
 	if err = zkCommit(); err != nil {
-=======
-	if err = bhsCommit(); err != nil {
->>>>>>> 89cef650
 		return fmt.Errorf("utxos commit: %w", err)
 	}
 
