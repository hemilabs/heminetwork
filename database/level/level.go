--- conflicted
+++ resolved
@@ -70,19 +70,12 @@
 			BlockCacheEvictRemoved: true, // Do yourself a favor and leave this one alone
 			Compression:            opt.NoCompression,
 			Filter:                 filter.NewBloomFilter(10),
-<<<<<<< HEAD
-			OpenFilesCacheCapacity: 2000,
-			BlockCacheCapacity:     64 * opt.MiB,
-			CompactionTableSize:    4 * opt.MiB,
-			BlockSize:              64 * opt.KiB,
-=======
 			// XXX investigate if this has adverse affect on memory
 			// use and i it helps performance at all. ZK indexer
 			// may simply be too big for cache to matters.
 			// OpenFilesCacheCapacity: 2000,
 			// BlockCacheCapacity: 64 * opt.MiB,
 			// WriteBuffer:        64 * opt.MiB,
->>>>>>> 59d4efc5
 		},
 	}
 }
