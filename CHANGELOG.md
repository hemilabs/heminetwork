# Changelog

All notable changes to this project will be documented here.

The format is based on [Keep a Changelog](https://keepachangelog.com/en/1.1.0/),
and this project adheres to [Semantic Versioning](https://semver.org/spec/v2.0.0.html).

## [Unreleased]

<<<<<<< HEAD
- Add ZK indexers.
=======
### Added

- Add RPC request method whitelist to hproxy ([#691](https://github.com/hemilabs/heminetwork/pull/691)).
>>>>>>> 4b30d359

### Changed

- Update required Go version to [Go 1.25](https://tip.golang.org/doc/go1.25).

### Fixed

- Fix typos across the codebase
  ([#694](https://github.com/hemilabs/heminetwork/pull/694)).

## [v2.0.0]

### Breaking Changes

- Rework how PoP Miners and BFG work ([#396](https://github.com/hemilabs/heminetwork/pull/396)).
  For details on running a v2 PoP Miner, see [the `popmd` readme](cmd/popmd/README.md).
  - Rewrite `bfgd` to serve as an API layer for finality data. PoP miners no longer use `bfgd`.
  - Remove `bssd`. PoP payouts are now handled by [`op-geth`](https://github.com/hemilabs/op-geth).
  - Add indexing for Hemi Keystones published to Bitcoin by PoP
    miners ([#549](https://github.com/hemilabs/heminetwork/pull/549)).
  - Rewrite `popmd`. To run `popmd`, the following data sources are now required:
    - A Hemi `op-geth` node (for keystone notifications).
    - A "Gozer" Bitcoin data source, such as [TBC](cmd/tbcd), to retrieve Bitcoin data and publish PoP transactions.
      Gozer can also be used to provide fee estimations.
  - PoP Miners can now use either a static fee or dynamic fee estimations from Gozer.

- Rename Go module to `github.com/hemilabs/heminetwork/v2` (add `/v2`
  suffix) ([#622](https://github.com/hemilabs/heminetwork/pull/622)).

### Added

- Add **hproxyd**, a simple and efficient RPC request proxy to replace
  `proxyd` ([#568](https://github.com/hemilabs/heminetwork/pull/568), [#574](https://github.com/hemilabs/heminetwork/pull/574),
  [#576](https://github.com/hemilabs/heminetwork/pull/576)).

- Add Prometheus metrics and health check endpoints to `bfgd` and
  `popmd` ([#619](https://github.com/hemilabs/heminetwork/pull/619)).

- Add supply chain attestations for releases ([#634](https://github.com/hemilabs/heminetwork/pull/634)).

- Add [documentation for running `popmd`](https://github.com/hemilabs/heminetwork/blob/main/cmd/popmd/README.md)
  ([#597](https://github.com/hemilabs/heminetwork/pull/597)).

#### `bitcoin` package

- Add `bitcoin/gozer` package: Bitcoin data interface layer, with a basic implementation for Blockstream (Electrs)
  and a complete implementation supporting the TBC RPC API ([#562](https://github.com/hemilabs/heminetwork/pull/562)).
- Add `bitcoin/vinzclortho` package: Bitcoin wallet interface that handles creation and derivation of Bitcoin
  addresses ([#562](https://github.com/hemilabs/heminetwork/pull/562)).
- Add `bitcoin/zuul` package: Interface for handling the storage of secret material, such as Bitcoin wallet private
  keys ([#562](https://github.com/hemilabs/heminetwork/pull/562)).

#### Tiny Bitcoin Client (TBC)

- Add support for Bitcoin testnet4 ([#521](https://github.com/hemilabs/heminetwork/pull/521)).
- Add indexing for Hemi Keystones published to Bitcoin by PoP
  miners ([#549](https://github.com/hemilabs/heminetwork/pull/549)).
- Add Bitcoin mempool support ([#549](https://github.com/hemilabs/heminetwork/pull/549)).
- Add transaction fee estimation ([#549](https://github.com/hemilabs/heminetwork/pull/549)). This can be used by `popmd`
  when creating PoP transactions.
- Add Hemi Keystone height hash index with V4 database upgrade, allowing keystones to be retrieved at a specified block
  height ([#539](https://github.com/hemilabs/heminetwork/pull/539)). Used in `op-geth` for handling PoP payouts.
- Add standalone TBC Docker image: [`hemilabs/tbcd`](https://hub.docker.com/r/hemilabs/tbcd), [
  `ghcr.io/hemilabs/tbcd`](https://ghcr.io/hemilabs/tbcd) ([#531](https://github.com/hemilabs/heminetwork/pull/531)).

#### localnode

> [!NOTE]
> The `localnode` directory still uses an older version of the Hemi stack. After this release, all node-running
> resources and documentation will move to a separate repository, maintained and versioned independently, with its own
> changelog.

- Add easy-to-follow quickstart section to the node running
  documentation ([#656](https://github.com/hemilabs/heminetwork/pull/656)).

### Changed

- Update localnode config with new testnet P2P nodes ([#650](https://github.com/hemilabs/heminetwork/pull/650)).

- Move common test utilities into a new `testutil` package to reduce duplication and simply
  testing ([#530](https://github.com/hemilabs/heminetwork/pull/530)).

- Update Hemi keystone genesis block on Bitcoin testnet4
  to `00000000a14c6e63123ba02d7e9fd173d4b04412c71a31b7a6ab8bb3106c9231`
  ([#654](https://github.com/hemilabs/heminetwork/pull/654)). The previous block was removed by a long re-org.

- Replace `time.After` with `time.Tick` to avoid issues on sleeping dev
  machines ([#580](https://github.com/hemilabs/heminetwork/pull/580)).

- Update [`README.md`](README.md) file with current
  information ([#593](https://github.com/hemilabs/heminetwork/pull/593)).

### Removed

- Remove WebAssembly support from the PoP Miner ([#526](https://github.com/hemilabs/heminetwork/pull/526)).

- Remove `extool`, an unused Electrum/Electrs CLI utility ([#625](https://github.com/hemilabs/heminetwork/pull/625)).

### Fixed

- Fix duplicate `flag.Parse` call in `cmd/keygen` ([#565](https://github.com/hemilabs/heminetwork/pull/565)).
- Fix typos across the codebase
  ([#550](https://github.com/hemilabs/heminetwork/pull/550), [#564](https://github.com/hemilabs/heminetwork/pull/564),
  [#633](https://github.com/hemilabs/heminetwork/pull/633), [#658](https://github.com/hemilabs/heminetwork/pull/658),
  [#663](https://github.com/hemilabs/heminetwork/pull/663)).

### Contributors

Thank you to everyone who contributed to this release!

- [@AL-CT](https://github.com/AL-CT)
- [@ClaytonNorthey92](https://github.com/ClaytonNorthey92)
- [@Dzmitryy1812](https://github.com/Dzmitryy1812)
- [@Galoretka](https://github.com/Galoretka)
- [@jcvernaleo](https://github.com/jcvernaleo)
- [@joshuasing](https://github.com/joshuasing)
- [@kks-code](https://github.com/kks-code)
- [@lechpzn](https://github.com/lechpzn)
- [@leopardracer](https://github.com/leopardracer)
- [@marcopeereboom](https://github.com/marcopeereboom)
- [@max-sanchez](https://github.com/max-sanchez)
- [@moshderte](https://github.com/moshderte)
- [@pxwanglu](https://github.com/pxwanglu)
- [@tosynthegeek](https://github.com/tosynthegeek)
- [@yinwenyu6](https://github.com/yinwenyu6)

---

_Looking for the changelog for an older version? Check https://github.com/hemilabs/heminetwork/releases_

[Unreleased]: https://github.com/hemilabs/heminetwork/compare/v2.0.0...HEAD
[v2.0.0]: https://github.com/hemilabs/heminetwork/releases/tag/v2.0.0<|MERGE_RESOLUTION|>--- conflicted
+++ resolved
@@ -7,13 +7,10 @@
 
 ## [Unreleased]
 
-<<<<<<< HEAD
-- Add ZK indexers.
-=======
 ### Added
 
+- Add ZK indexers.
 - Add RPC request method whitelist to hproxy ([#691](https://github.com/hemilabs/heminetwork/pull/691)).
->>>>>>> 4b30d359
 
 ### Changed
 
