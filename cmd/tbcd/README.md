--- conflicted
+++ resolved
@@ -11,17 +11,10 @@
 | Requirement   | Specification    |
 |---------------|------------------|
 | **CPU Cores** | 4 minimum        |
-<<<<<<< HEAD
-| **RAM**       | 12 GiB minimum    |
-| **Disk**      | NVMe recommended |
-
-**As of January 2025:**
-=======
 | **RAM**       | 12 GiB minimum   |
 | **Disk**      | NVMe recommended |
 
 **As of June 2025:**
->>>>>>> 18ced3fe
 
 - **`testnet3`** requires approximately 400 GiB of disk space.
 - **`mainnet`** requires over 1000 GiB of disk space.
