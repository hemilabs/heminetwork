// Copyright (c) 2024-2025 Hemi Labs, Inc.
// Use of this source code is governed by the MIT License,
// which can be found in the LICENSE file.

package main

import (
	"bufio"
	"bytes"
	"context"
	"encoding/hex"
	"encoding/json"
	"errors"
	"flag"
	"fmt"
	"io"
	"os"
	"os/signal"
	"reflect"
	"regexp"
	"sort"
	"strconv"
	"strings"
	"syscall"
	"time"

	"github.com/btcsuite/btcd/btcutil"
	"github.com/btcsuite/btcd/chaincfg"
	"github.com/btcsuite/btcd/chaincfg/chainhash"
	"github.com/btcsuite/btcd/txscript"
	"github.com/btcsuite/btcd/wire"
	"github.com/davecgh/go-spew/spew"
	"github.com/juju/loggo"
	"github.com/syndtr/goleveldb/leveldb"
	"github.com/syndtr/goleveldb/leveldb/opt"

	"github.com/hemilabs/heminetwork/api/protocol"
	"github.com/hemilabs/heminetwork/api/tbcapi"
	"github.com/hemilabs/heminetwork/config"
	"github.com/hemilabs/heminetwork/database/tbcd"
	"github.com/hemilabs/heminetwork/database/tbcd/level"
	"github.com/hemilabs/heminetwork/hemi/pop"
	"github.com/hemilabs/heminetwork/service/tbc"
	"github.com/hemilabs/heminetwork/service/tbc/peer"
	"github.com/hemilabs/heminetwork/version"
)

const (
	daemonName      = "hemictl"
	defaultLogLevel = daemonName + "=INFO;protocol=INFO"

	tbcReadLimit = 8 * (1 << 20) // 8 MiB.
)

var (
	log     = loggo.GetLogger(daemonName)
	welcome string

	logLevel    string
	leveldbHome string
	network     string
	cm          = config.CfgMap{
		"HEMICTL_LEVELDB_HOME": config.Config{
			Value:        &leveldbHome,
			DefaultValue: "~/.tbcd",
			Help:         "leveldb home directory",
			Print:        config.PrintAll,
		},
		"HEMICTL_LOG_LEVEL": config.Config{
			Value:        &logLevel,
			DefaultValue: defaultLogLevel,
			Help:         "loglevel for various packages; INFO, DEBUG and TRACE",
			Print:        config.PrintAll,
		},
		"HEMICTL_NETWORK": config.Config{
			Value:        &network,
			DefaultValue: "mainnet",
			Help:         "hemictl network",
			Print:        config.PrintAll,
		},
	}

	callTimeout = 100 * time.Second
)

func parseArgs(args []string) (string, map[string]string, error) {
	if len(args) < 1 {
		flag.Usage()
		return "", nil, errors.New("action required")
	}

	action := args[0]
	parsed := make(map[string]string, 10)

	for _, v := range args[1:] {
		s := strings.Split(v, "=")
		if len(s) != 2 {
			return "", nil, fmt.Errorf("invalid argument: %v", v)
		}
		if len(s[0]) == 0 || len(s[1]) == 0 {
			return "", nil, fmt.Errorf("expected a=b, got %v", v)
		}
		parsed[s[0]] = s[1]
	}

	return action, parsed, nil
}

func directLevel(pctx context.Context, flags []string) error {
	flagSet := flag.NewFlagSet("level commands", flag.ExitOnError)
	var (
		helpFlag     = flagSet.Bool("h", false, "displays help information")
		helpLongFlag = flagSet.Bool("help", false, "displays help information")
	)

	flagSet.Usage = func() {
		fmt.Fprintf(os.Stderr, "%v\n", welcome)
		fmt.Fprintf(os.Stderr, "Usage: %v level [OPTION]... [ACTION] [<args>]\n\n", os.Args[0])
		fmt.Println("COMMAND OVERVIEW:")
		fmt.Println("\tThe 'level' command allows you to manipulate a level db directly.")
		fmt.Println("")
		fmt.Println("OPTIONS:")
		fmt.Println("\t-h, -help\tDisplay help information")
		fmt.Println("")
		fmt.Println("ACTIONS:")
		fmt.Println("\topen [db]")
		fmt.Println("\trecover [db]")
		fmt.Println("")
		fmt.Println("ARGUMENTS:")
		fmt.Println("\tThe action arguments are expected to be passed in as a key/value pair.")
		fmt.Fprintf(os.Stderr, "\tExample: '%v level open db=path/to/file'\n", os.Args[0])
	}

	err := flagSet.Parse(flags)
	if err != nil {
		return err
	}

	if len(flags) < 1 || *helpFlag || *helpLongFlag {
		flagSet.Usage()
		return nil
	}

	action, args, err := parseArgs(flagSet.Args())
	if err != nil {
		return err
	}

	ctx, cancel := context.WithCancel(pctx)
	defer cancel()

	_ = ctx
	_ = args

	// commands
	switch action {
	case "open":
		dbDir := args["db"]
		if dbDir == "" {
			return errors.New("db: must be set")
		}
		ldb, err := leveldb.OpenFile(dbDir, &opt.Options{ErrorIfMissing: true})
		if err != nil {
			return fmt.Errorf("leveldb open: %w", err)
		}
		err = ldb.Close()
		if err != nil {
			return fmt.Errorf("leveldb close: %w", err)
		}

	case "recover":
		dbDir := args["db"]
		if dbDir == "" {
			return errors.New("db: must be set")
		}
		ldb, err := leveldb.RecoverFile(dbDir, &opt.Options{ErrorIfMissing: true})
		if err != nil {
			return fmt.Errorf("leveldb recover: %w", err)
		}
		err = ldb.Close()
		if err != nil {
			return fmt.Errorf("leveldb close: %w", err)
		}
	default:
		return fmt.Errorf("invalid action: %v", action)
	}

	return nil
}

func tbcdb(pctx context.Context, flags []string) error {
	flagSet := flag.NewFlagSet("tbcd commands", flag.ExitOnError)
	var (
		debugFlag = flagSet.Bool("debug", false, "enable use of actions that"+
			" require direct database access")
		helpFlag     = flagSet.Bool("h", false, "displays help information")
		helpLongFlag = flagSet.Bool("help", false, "displays help information")
	)

	flagSet.Usage = func() {
		fmt.Fprintf(os.Stderr, "%v\n", welcome)
		fmt.Fprintf(os.Stderr, "Usage: %v tbcdb [OPTION]... [ACTION] [<args>]\n\n", os.Args[0])
		fmt.Println("COMMAND OVERVIEW:")
		fmt.Println("\tThe 'tbcd' command allows you to manipulate the tbcd db.")
		fmt.Println("")
		fmt.Println("OPTIONS:")
		fmt.Println("\t-h, -help\tDisplay help information")
		fmt.Println("\t-debug   \tEnable debug mode (required for certain actions)")
		fmt.Println("")
		fmt.Println("ACTIONS:")
		fmt.Println("\tbalancebyscripthash [hash]")
		fmt.Println("\tblockbyhash [hash]")
		fmt.Println("\tblockhashbytxid <txid>")
		fmt.Println("\tblockheaderbest")
		fmt.Println("\tblockheaderbyhash [hash]")
		fmt.Println("\tblockheaderbykeystoneindex")
		fmt.Println("\tblockheaderbytxindex")
		fmt.Println("\tblockheaderbyutxoindex")
		fmt.Println("\tblockheadersbyheight [height]")
		fmt.Println("\tblockintxindex <blkid>")
		fmt.Println("\tblockkeystonebyl2keystoneabrevhash [abrevhash]")
		fmt.Println("\tblocksmissing [count]")
		fmt.Println("\tdumpmetadata")
		fmt.Println("\tdumpoutputs <prefix>")
		fmt.Println("\tkeystonesbyheight [height] [depth]")
		fmt.Println("\tfeesbyblockhash <hash>")
		fmt.Println("\tkeystonesbyblockhash <blockhash>")
		fmt.Println("\tmetadatadel [key]")
		fmt.Println("\tmetadataget [key]")
		fmt.Println("\tmetadataput [key] [value]")
		fmt.Println("\tscripthashbyoutpoint [txid] [index]")
		fmt.Println("\tscripthashfromaddress [network] <address>")
		fmt.Println("\tspentoutputsbytxid <txid>")
		fmt.Println("\tsyncindexerstohash <height> <count> <maxcache>")
		fmt.Println("\ttxbyid <hash>")
		fmt.Println("\tutxosbyscripthash [hash] <count> <start>")
		fmt.Println("\tutxosbyscripthashcount [hash]")
		fmt.Println("\tversion")
		fmt.Println("")
		fmt.Println("ARGUMENTS:")
		fmt.Println("\tThe action arguments are expected to be passed in as a key/value pair.")
		fmt.Fprintf(os.Stderr, "\tExample: '%v tbcdb tblockheadersbyheight height=10'\n", os.Args[0])
	}

	err := flagSet.Parse(flags)
	if err != nil {
		return err
	}

	if len(flags) < 1 || *helpFlag || *helpLongFlag {
		flagSet.Usage()
		return nil
	}

	action, args, err := parseArgs(flagSet.Args())
	if err != nil {
		return err
	}

	ctx, cancel := context.WithCancel(pctx)
	defer cancel()

	level.Welcome = false
	tbc.Welcome = false
	cfg := tbc.NewDefaultConfig()
	cfg.LevelDBHome = leveldbHome
	cfg.Network = network
	cfg.DatabaseDebug = *debugFlag
	cfg.PeersWanted = 0    // disable peer manager
	cfg.ListenAddress = "" // disable RPC
	s, err := tbc.NewServer(cfg)
	if err != nil {
		return fmt.Errorf("new server: %w", err)
	}
	go func() {
		if err := s.Run(ctx); err != nil {
			panic(fmt.Errorf("run server: %w", err))
		}
	}()
	for !s.Running() {
		time.Sleep(time.Millisecond)
	}

	// commands
	switch action {
	// utility
	case "scripthashfromaddress":
		address := args["address"]
		network := args["network"]
		if address == "" {
			return errors.New("hash or address: must be set")
		}
		if network == "" {
			network = "mainnet"
		}

		var (
			sh tbcd.ScriptHash
			a  btcutil.Address
		)
		switch network {
		case "testnet3":
			a, err = btcutil.DecodeAddress(address, &chaincfg.TestNet3Params)
			if err != nil {
				return err
			}
		case "mainnet":
			a, err = btcutil.DecodeAddress(address, &chaincfg.MainNetParams)
			if err != nil {
				return err
			}
		default:
			return fmt.Errorf("invalid network: %v", network)
		}
		h, err := txscript.PayToAddrScript(a)
		if err != nil {
			return err
		}
		sh = tbcd.NewScriptHashFromScript(h)
		fmt.Printf("script     : %x\n", h)
		fmt.Printf("script hash: %v\n", sh)

	// actual commands
	case "blockheaderbyhash":
		hash := args["hash"]
		if hash == "" {
			return errors.New("hash: must be set")
		}
		ch, err := chainhash.NewHashFromStr(hash)
		if err != nil {
			return fmt.Errorf("chainhash: %w", err)
		}
		bh, height, err := s.BlockHeaderByHash(ctx, *ch)
		if err != nil {
			return fmt.Errorf("block header by hash: %w", err)
		}
		fmt.Printf("hash  : %v\n", bh)
		fmt.Printf("height: %v\n", height)

	case "blockheaderbest":
		height, bh, err := s.BlockHeaderBest(ctx)
		if err != nil {
			return fmt.Errorf("block header best: %w", err)
		}
		fmt.Printf("hash  : %v\n", bh.BlockHash())
		fmt.Printf("height: %v\n", height)

	case "blockheadersbyheight":
		height := args["height"]
		if height == "" {
			return errors.New("height: must be set")
		}
		h, err := strconv.ParseUint(height, 10, 64)
		if err != nil {
			return fmt.Errorf("parse uint: %w", err)
		}
		bh, err := s.BlockHeadersByHeight(ctx, h)
		if err != nil {
			return fmt.Errorf("block header by height: %w", err)
		}
		spew.Dump(bh)

	// case "blockheadersinsert":

	case "blocksmissing":
		count := args["count"]
		c, err := strconv.ParseInt(count, 10, 32)
		if len(count) > 0 && err != nil {
			return fmt.Errorf("parse uint: %w", err)
		}
		bi, err := s.BlocksMissing(ctx, int(c))
		if err != nil {
			return fmt.Errorf("blocks missing: %w", err)
		}
		for k := range bi {
			fmt.Printf("%v: %v\n", bi[k].Height, bi[k].Hash)
		}

	// case "blockinsert":

	case "blockbyhash":
		hash := args["hash"]
		if hash == "" {
			return errors.New("hash: must be set")
		}
		ch, err := chainhash.NewHashFromStr(hash)
		if err != nil {
			return fmt.Errorf("chainhash: %w", err)
		}
		b, err := s.BlockByHash(ctx, *ch)
		if err != nil {
			return fmt.Errorf("block by hash: %w", err)
		}
		spew.Dump(b)

	case "feesbyblockhash":
		hash := args["hash"]
		if hash == "" {
			return errors.New("hash: must be set")
		}
		ch, err := chainhash.NewHashFromStr(hash)
		if err != nil {
			return fmt.Errorf("chainhash: %w", err)
		}
		rf, err := s.FeesByBlockHash(ctx, *ch)
		if err != nil {
			return fmt.Errorf("fees by hash: %w", err)
		}
		spew.Dump(rf)

<<<<<<< HEAD
	case "synindexerstohash":
=======
	case "syncindexerstohash":
>>>>>>> 18ced3fe
		hash := args["hash"]
		if hash == "" {
			return errors.New("must provide hash")
		}
		eh, err := chainhash.NewHashFromStr(hash)
		if err != nil {
			return fmt.Errorf("parse hash: %w", err)
		}

		maxCache := args["maxcache"]
		if maxCache != "" {
			mc, err := strconv.ParseInt(maxCache, 10, 0)
			if err != nil {
				return fmt.Errorf("maxCache: %w", err)
			}
			cfg.MaxCachedTxs = int(mc)
		}
		err = s.SyncIndexersToHash(ctx, *eh)
		if err != nil {
			return fmt.Errorf("indexer: %w", err)
		}

	case "blockhashbytxid":
		txid := args["txid"]
		if txid == "" {
			return errors.New("txid: must be set")
		}
		chtxid, err := chainhash.NewHashFromStr(txid)
		if err != nil {
			return fmt.Errorf("chainhash: %w", err)
		}

		bh, err := s.BlockHashByTxId(ctx, *chtxid)
		if err != nil {
			return fmt.Errorf("block by txid: %w", err)
		}
		fmt.Printf("%v\n", bh)

	case "txbyid":
		txid := args["txid"]
		if txid == "" {
			return errors.New("txid: must be set")
		}
		chtxid, err := chainhash.NewHashFromStr(txid)
		if err != nil {
			return fmt.Errorf("chainhash: %w", err)
		}

		tx, err := s.TxById(ctx, *chtxid)
		if err != nil {
			return fmt.Errorf("block by txid: %w", err)
		}
		fmt.Printf("%v\n", spew.Sdump(tx))

	case "spentoutputsbytxid":
		txid := args["txid"]
		if txid == "" {
			return errors.New("txid: must be set")
		}
		chtxid, err := chainhash.NewHashFromStr(txid)
		if err != nil {
			return fmt.Errorf("chainhash: %w", err)
		}

		si, err := s.SpentOutputsByTxId(ctx, *chtxid)
		if err != nil {
			return fmt.Errorf("spend outputs by txid: %w", err)
		}
		for k := range si {
			fmt.Printf("%v\n", si[k])
		}

	case "scripthashbyoutpoint":
		// XXX this does not call ScriptHashByOutpoint FIXME
		txid := args["txid"]
		if txid == "" {
			return errors.New("txid: must be set")
		}
		chtxid, err := chainhash.NewHashFromStr(txid)
		if err != nil {
			return fmt.Errorf("chainhash: %w", err)
		}

		si, err := s.SpentOutputsByTxId(ctx, *chtxid)
		if err != nil {
			return fmt.Errorf("spend outputs by txid: %w", err)
		}
		for k := range si {
			fmt.Printf("%v\n", si[k])
		}

	case "blockintxindex":
		blkid := args["blkid"]
		if blkid == "" {
			return errors.New("blkid: must be set")
		}
		blkhash, err := chainhash.NewHashFromStr(blkid)
		if err != nil {
			return fmt.Errorf("chainhash: %w", err)
		}
		ok, err := s.BlockInTxIndex(ctx, *blkhash)
		if err != nil {
			return fmt.Errorf("block in transaction index: %w", err)
		}
		fmt.Printf("%v\n", ok)

	case "balancebyscripthash":
		address := args["address"]
		hash := args["hash"]
		if address == "" && hash == "" {
			return errors.New("hash or address: must be set")
		} else if address != "" && hash != "" {
			return errors.New("hash or address: both set")
		}

		var sh tbcd.ScriptHash
		if hash != "" {
			sh, err = tbcd.NewScriptHashFromString(hash)
			if err != nil {
				return fmt.Errorf("new scripthash from string: %w", err)
			}
		}
		if address != "" {
			// XXX set params
			a, err := btcutil.DecodeAddress(address, &chaincfg.TestNet3Params)
			if err != nil {
				return err
			}
			h, err := txscript.PayToAddrScript(a)
			if err != nil {
				return err
			}
			sh = tbcd.NewScriptHashFromScript(h)
		}

		balance, err := s.BalanceByScriptHash(ctx, sh)
		if err != nil {
			return fmt.Errorf("block by hash: %w", err)
		}
		spew.Dump(balance)

	case "utxosbyscripthash":
		address := args["address"]
		hash := args["hash"]
		count := args["count"]
		start := args["start"]

		if address == "" && hash == "" {
			return errors.New("hash or address: must be set")
		} else if address != "" && hash != "" {
			return errors.New("hash or address: both set")
		}

		if count == "" {
			count = "100"
		}

		if start == "" {
			start = "0"
		}

		countNum, err := strconv.ParseUint(count, 10, 64)
		if err != nil {
			return err
		}

		startNum, err := strconv.ParseUint(start, 10, 64)
		if err != nil {
			return err
		}

		var sh tbcd.ScriptHash
		if hash != "" {
			sh, err = tbcd.NewScriptHashFromString(hash)
			if err != nil {
				return err
			}
		}
		if address != "" {
			// XXX set params
			a, err := btcutil.DecodeAddress(address, &chaincfg.TestNet3Params)
			if err != nil {
				return err
			}
			h, err := txscript.PayToAddrScript(a)
			if err != nil {
				return err
			}
			sh = tbcd.NewScriptHashFromScript(h)
		}

		utxos, err := s.UtxosByScriptHash(ctx, sh, startNum, countNum)
		if err != nil {
			return fmt.Errorf("block by hash: %w", err)
		}
		var balance uint64
		for k := range utxos {
			fmt.Printf("%v\n", utxos[k])
			balance += utxos[k].Value()
		}
		fmt.Printf("utxos: %v total: %v\n", len(utxos), balance)

	case "utxosbyscripthashcount":
		hash := args["hash"]
		if hash == "" {
			return errors.New("hash: must be set")
		}

		sh, err := tbcd.NewScriptHashFromString(hash)
		if err != nil {
			return err
		}

		count, err := s.UtxosByScriptHashCount(ctx, sh)
		if err != nil {
			return err
		}

		fmt.Printf("count: %v\n", count)

	// XXX this needs to be hidden behind a debug flug of sorts.
	// case "dbget":
	//	dbname := args["dbname"]
	//	if dbname == "" {
	//		return errors.New("dbname: must be set")
	//	}

	//	key := args["key"]
	//	if key == "" {
	//		return errors.New("key: must be set")
	//	}

	//	value, err := s.DatabaseGet(ctx, dbname, []byte(key))
	//	if err != nil {
	//		return fmt.Errorf("metadata get: %w", err)
	//	}
	//	spew.Dump(value)

	case "metadatadel":
		key := args["key"]
		if key == "" {
			return errors.New("key: must be set")
		}

		err = s.DatabaseMetadataDel(ctx, []byte(key))
		if err != nil {
			return err
		}

		fmt.Printf("key %v: deleted from metadata\n", key)

	case "metadataput":
		key := args["key"]
		if key == "" {
			return errors.New("key: must be set")
		}

		value := args["value"]
		if value == "" {
			return errors.New("value: must be set")
		}
		if strings.HasPrefix(value, "0x") {
			v, err := hex.DecodeString(value[2:])
			if err != nil {
				return fmt.Errorf("value decode: %w", err)
			}
			err = s.DatabaseMetadataPut(ctx, []byte(key), v)
			if err != nil {
				return err
			}
		} else {
			err = s.DatabaseMetadataPut(ctx, []byte(key), []byte(value))
			if err != nil {
				return err
			}
		}

		fmt.Printf("value (%v) with key (%v) added to metadata\n", value, key)

	case "metadataget":
		key := args["key"]
		if key == "" {
			return errors.New("key: must be set")
		}

		value, err := s.DatabaseMetadataGet(ctx, []byte(key))
		if err != nil {
			return fmt.Errorf("metadata get: %w", err)
		}
		spew.Dump(value)

	case "keystonesbyheight":
		height := args["height"]
		if height == "" {
			return errors.New("height: must be set")
		}

		h, err := strconv.ParseUint(height, 10, 32)
		if err != nil {
			return fmt.Errorf("parse height: %w", err)
		}

		depth := args["depth"]
		if depth == "" {
			return errors.New("depth: must be set")
		}

		d, err := strconv.ParseInt(depth, 10, 0)
		if err != nil {
			return fmt.Errorf("parse depth: %w", err)
		}

		kssList, err := s.KeystonesByHeight(ctx, uint32(h), int(d))
		if err != nil {
			return fmt.Errorf("retrieve keystones: %w", err)
		}

		spew.Dump(kssList)

	case "blockheaderbyutxoindex":
		bh, err := s.BlockHeaderByUtxoIndex(ctx)
		if err != nil {
			return err
		}
		spew.Dump(bh)

	case "blockheaderbytxindex":
		bh, err := s.BlockHeaderByTxIndex(ctx)
		if err != nil {
			return err
		}
		spew.Dump(bh)

	case "blockheaderbykeystoneindex":
		bh, err := s.BlockHeaderByKeystoneIndex(ctx)
		if err != nil {
			return err
		}
		spew.Config.DisableMethods = true
		spew.Dump(bh)

	case "blockkeystonebyl2keystoneabrevhash":
		abrevhash := args["abrevhash"]
		if abrevhash == "" {
			return errors.New("abrevhash: must be set")
		}

		ch, err := chainhash.NewHashFromStr(abrevhash)
		if err != nil {
			return fmt.Errorf("chainhash: %w", err)
		}

		keystone, err := s.BlockKeystoneByL2KeystoneAbrevHash(ctx, *ch)
		if err != nil {
			return err
		}

		spew.Dump(keystone)

	case "keystonesbyblockhash":
		blockhash := args["blockhash"]
		if blockhash == "" {
			return errors.New("blockhash: must be set")
		}
		ch, err := chainhash.NewHashFromStr(blockhash)
		if err != nil {
			return fmt.Errorf("chainhash: %w", err)
		}

		block, err := s.BlockByHash(ctx, *ch)
		if err != nil {
			return err
		}
		keystones := tbc.BlockKeystones(block)
		for k, keystone := range keystones {
			aPoPTx, err := pop.ParseTransactionL2FromOpReturn(keystone.RawTx)
			if err != nil {
				return fmt.Errorf("tx %v:, %w", k, err)
			}
			fmt.Printf("keystone hash %2v: %v\n", k, aPoPTx.L2Keystone.Hash())
		}

	case "dumpmetadata":
		return fmt.Errorf("fixme dumpmetadata")

	case "dumpoutputs":
		return fmt.Errorf("fixme dumpoutputs")
		// s.DBClose()

		// levelDBHome := "~/.tbcd" // XXX
		// network := "testnet3"
		// db, err := level.New(ctx, level.NewConfig(filepath.Join(levelDBHome, network), "1mb", "128mb"))
		// if err != nil {
		//	return err
		// }
		// defer db.Close()
		// prefix := args["prefix"]
		// if len(prefix) > 1 {
		//	return errors.New("prefix must be one byte")
		// } else if len(prefix) == 1 && !(prefix[0] == 'h' || prefix[0] == 'u') {
		//	return errors.New("prefix must be h or u")
		// }
		// pool := db.DB()
		// outsDB := pool[ldb.OutputsDB]
		// it := outsDB.NewIterator(&util.Range{Start: []byte(prefix)}, nil)
		// defer it.Release()
		// for it.Next() {
		//	fmt.Printf("outputs key %vvalue %v", spew.Sdump(it.Key()), spew.Sdump(it.Value()))
		// }

	case "version":
		version, err := s.DatabaseVersion(ctx)
		if err != nil {
			return fmt.Errorf("version: %w", err)
		}
		fmt.Printf("database version: %v\n", version)

	case "metadatabatchget", "metadatabatchput", "blockheadergenesisinsert",
		"blockheadercachestats", "blockheadersinsert", "blockheadersremove",
		"blockmissingdelete", "blockinsert", "blockcachestats",
		"blockutxoupdate", "BlockTxUpdate", "blockkeystoneupdate":
		fmt.Printf("not yet: %v", action)

	// XXX implement ASAP
	case "dbdel", "dbget", "dbput" /* these three are synthetic */ :
		fmt.Printf("not yet: %v", action)

	default:
		return fmt.Errorf("invalid action: %v", action)
	}

	return nil
}

func p2p(flags []string) error {
	flagSet := flag.NewFlagSet("tbcd commands", flag.ExitOnError)
	var (
		helpFlag     = flagSet.Bool("h", false, "displays help information")
		helpLongFlag = flagSet.Bool("help", false, "displays help information")
	)

	flagSet.Usage = func() {
		fmt.Fprintf(os.Stderr, "%v\n", welcome)
		fmt.Fprintf(os.Stderr, "Usage: %v p2p [OPTION]... [ACTION] [<args>]\n\n", os.Args[0])
		fmt.Println("OPTIONS:")
		fmt.Println("\t-h, -help\tDisplay help information")
		fmt.Println("")
		fmt.Println("ACTIONS:")
		fmt.Println("\tfeefilter                      - returns advertised fee filter")
		fmt.Println("\tgetaddr                        - retrieve p2p information")
		fmt.Println("\tgetblock [hash]                - this is a compounded command, returns a block")
		fmt.Println("\tgetdata [hash] [type=tx|block] - returns a tx or block")
		fmt.Println("\tgetheaders [hash]              - returns up to 2000 headers from provided hash")
		fmt.Println("\tgettx [hash]                   - retrieve mempool tx")
		fmt.Println("\tmempool                        - retrieve mempool from peer, slow and not always enabled")
		fmt.Println("\tping <nonce>                   - ping remote node with a nonce")
		fmt.Println("\tremote                         - return remote version")
		fmt.Println("")
		fmt.Println("\tAll actions support [addr=netaddress] <out=[json|raw|spew]> <net=[mainnet|testnet|testnet3]> <timeout=duration>")
		fmt.Println("")
		fmt.Println("ARGUMENTS:")
		fmt.Println("\tThe action arguments are expected to be passed in as a key/value pair.")
		fmt.Fprintf(os.Stderr, "\tExample: %v p2p ping addr=127.0.0.1:18333 nonce=1337 out=json\n", os.Args[0])
	}

	err := flagSet.Parse(flags)
	if err != nil {
		return err
	}

	if len(flags) < 1 || *helpFlag || *helpLongFlag {
		flagSet.Usage()
		return nil
	}

	action, args, err := parseArgs(flagSet.Args())
	if err != nil {
		return err
	}

	timeout := 30 * time.Second
	to := args["timeout"]
	if to != "" {
		timeout, err = time.ParseDuration(to)
		if err != nil {
			return fmt.Errorf("timeout: %w", err)
		}
	}

	addr := args["addr"]
	if addr == "" {
		return fmt.Errorf("addr required")
	}

	var network wire.BitcoinNet
	net := args["net"]
	switch net {
	case "mainnet":
		network = wire.MainNet
	case "testnet":
		network = wire.TestNet
	case "", "testnet3":
		network = wire.TestNet3
	default:
		return fmt.Errorf("invalid net: %v", net)
	}

	cp, err := peer.New(network, 0xc0ffee, addr)
	if err != nil {
		return err
	}

	ctx, cancel := context.WithTimeout(context.Background(), timeout)
	defer cancel()

	if err = cp.Connect(ctx); err != nil {
		return err
	}
	defer cp.Close() // XXX: handle error?

	// commands
	var msg wire.Message
	switch action {
	case "feefilter":
		// loop here for a bit since fee filter shows up late
		for i := 0; i < 10; i++ {
			time.Sleep(100 * time.Millisecond)
			msg, err = cp.FeeFilter()
			if err != nil {
				continue
			}
		}
		if msg == nil {
			return fmt.Errorf("fee filter: %w", err)
		}

	case "getaddr":
		a, err := cp.GetAddr(ctx)
		if err != nil {
			return fmt.Errorf("get addr: %w", err)
		}
		switch m := a.(type) {
		case *wire.MsgAddr:
			msg = m
		case *wire.MsgAddrV2:
			msg = m
		default:
			return fmt.Errorf("invalid get addr type: %T", a)
		}

	case "getblock":
		hash := args["hash"]
		if hash == "" {
			return errors.New("hash: must be set")
		}

		ch, err := chainhash.NewHashFromStr(hash)
		if err != nil {
			return fmt.Errorf("chainhash: %w", err)
		}
		msg, err = cp.GetBlock(ctx, ch)
		if err != nil {
			return fmt.Errorf("get block: %w", err)
		}

	case "getdata":
		var typ wire.InvType
		ty := args["type"]
		switch ty {
		case "tx":
			typ = wire.InvTypeTx
		case "block":
			typ = wire.InvTypeBlock
		default:
			return fmt.Errorf("invalid type: %v", ty)
		}
		hash := args["hash"]
		if hash == "" {
			return errors.New("hash: must be set")
		}

		ch, err := chainhash.NewHashFromStr(hash)
		if err != nil {
			return fmt.Errorf("chainhash: %w", err)
		}
		gd, err := cp.GetData(ctx, wire.NewInvVect(typ, ch))
		if err != nil {
			return fmt.Errorf("get data: %w", err)
		}
		switch m := gd.(type) {
		case *wire.MsgBlock:
			msg = m
		case *wire.MsgTx:
			msg = m
		case *wire.MsgNotFound:
			// note that json will look like a successful not found error
			msg = m
		}

	case "getheaders":
		hash := args["hash"]
		if hash == "" {
			return errors.New("hash: must be set")
		}

		ch, err := chainhash.NewHashFromStr(hash)
		if err != nil {
			return fmt.Errorf("chainhash: %w", err)
		}
		msg, err = cp.GetHeaders(ctx, []*chainhash.Hash{ch}, nil)
		if err != nil {
			return fmt.Errorf("get headers: %w", err)
		}

	case "gettx":
		hash := args["hash"]
		if hash == "" {
			return errors.New("hash: must be set")
		}

		ch, err := chainhash.NewHashFromStr(hash)
		if err != nil {
			return fmt.Errorf("chainhash: %w", err)
		}
		msg, err = cp.GetTx(ctx, ch)
		if err != nil {
			return fmt.Errorf("get tx: %w", err)
		}

	case "mempool":
		msg, err = cp.MemPool(ctx)
		if err != nil {
			return fmt.Errorf("mempool: %w", err)
		}

	case "ping":
		nonce := args["nonce"]
		n := uint64(0)
		if nonce != "" {
			n, err = strconv.ParseUint(nonce, 10, 64)
			if err != nil {
				return fmt.Errorf("nonce: %w", err)
			}
		}
		msg, err = cp.Ping(ctx, n)
		if err != nil {
			return fmt.Errorf("ping: %w", err)
		}

	case "remote":
		msg, err = cp.Remote()
		if err != nil {
			return fmt.Errorf("remote: %w", err)
		}

	default:
		return fmt.Errorf("invalid action: %v", action)
	}

	out := args["out"]
	switch out {
	case "json":
		j, err := json.MarshalIndent(msg, "", "  ")
		if err != nil {
			return fmt.Errorf("json: %w", err)
		}
		fmt.Printf("%v\n", string(j))

	case "", "spew":
		spew.Dump(msg)

	case "raw":
		err := msg.BtcEncode(bufio.NewWriter(os.Stdout), wire.ProtocolVersion,
			wire.LatestEncoding)
		if err != nil {
			return fmt.Errorf("raw: %w", err)
		}

	default:
		return fmt.Errorf("invalid out: %v", out)
	}

	return nil
}

var (
	reSkip         = regexp.MustCompile(`(?i)(Response|Notification)$`)
	allCommands    = make(map[string]reflect.Type)
	sortedCommands []string
)

func init() {
	version.Component = "hemictl"
	welcome = "Hemi Network Controller " + version.BuildInfo()

	// merge all command maps
	for k, v := range tbcapi.APICommands() {
		allCommands[string(k)] = v
	}

	sortedCommands = make([]string, 0, len(allCommands))
	for k := range allCommands {
		sortedCommands = append(sortedCommands, k)
	}
	sort.Strings(sortedCommands)
}

func usage() {
	fmt.Fprintf(os.Stderr, "%v\n", welcome)
	fmt.Fprintf(os.Stderr, "Usage: %v [OPTION]... <command> [<args>]\n\n", os.Args[0])
	fmt.Fprintf(os.Stderr, "OPTIONS:\n")
	fmt.Fprintf(os.Stderr, "\t-h, -help\tDisplay help information (this help)\n\n")
	fmt.Fprintf(os.Stderr, "COMMANDS:\n")
	fmt.Fprintf(os.Stderr, "\tapi\t\tuse generic api command\n")
	//nolint:dupword // command help, not sentence.
	fmt.Fprintf(os.Stderr, "\tp2p\t\tp2p commands\n")
	fmt.Fprintf(os.Stderr, "\ttbcdb\t\tdatabase open (tbcd must not be running)\n")
	fmt.Fprintf(os.Stderr, "\tlevel\t\tdb manipulation\n\n")
	fmt.Fprintf(os.Stderr, "ENVIRONMENT:\n")
	config.Help(os.Stderr, cm)
	fmt.Fprintf(os.Stderr, "\nuse 'hemictl <command> -h' or 'hemictl <command> -help' to"+
		" display command-specific help information.\n")
}

func printJSON(where io.Writer, indent string, payload any) error {
	w := &bytes.Buffer{}
	fmt.Fprint(where, indent)
	e := json.NewEncoder(w)
	e.SetIndent(indent, "    ")
	if err := e.Encode(payload); err != nil {
		return fmt.Errorf("can't encode payload %T: %w", payload, err)
	}
	fmt.Fprint(where, w.String())
	return nil
}

func HandleSignals(ctx context.Context, cancel context.CancelFunc, callback func(os.Signal)) {
	signalChan := make(chan os.Signal, 1)
	signal.Notify(signalChan, os.Interrupt, syscall.SIGTERM)
	defer func() {
		signal.Stop(signalChan)
		cancel()
	}()

	select {
	case <-ctx.Done():
	case s := <-signalChan: // First signal, cancel context.
		if callback != nil {
			callback(s) // Do whatever caller wants first.
			cancel()
		}
	}
	<-signalChan // Second signal, hard exit.
	os.Exit(2)
}

func Jsonify(args []string) (string, error) {
	formatted := "{"
	for i, c := range args {
		if i != 0 {
			formatted += ","
		}
		kv := strings.SplitN(c, "=", 2)
		if len(kv) != 2 {
			return formatted, fmt.Errorf("invalid argument format: %v", c)
		}
		formatted = fmt.Sprintf("%s\"%s\": %v", formatted, kv[0], kv[1])
	}
	formatted += "}"

	return formatted, nil
}

func parsePayload(cmd string, args []string) (any, error) {
	cmdType, ok := allCommands[cmd]
	if !ok {
		return nil, fmt.Errorf("unknown command: %v", cmd)
	}

	clone := reflect.New(cmdType).Interface()
	log.Debugf("%v", spew.Sdump(clone))
	if len(args) > 1 {
		err := json.Unmarshal([]byte(args[1]), &clone)
		if err != nil {
			b, err := Jsonify(args[1:])
			if err != nil {
				return nil, err
			}
			log.Infof("parsed arguments as %v", b)

			err = json.Unmarshal([]byte(b), &clone)
			if err != nil {
				return nil, fmt.Errorf("invalid payload: %w", err)
			}
		}
	}
	return clone, nil
}

// hemictlAPI is a structure used to satisfy the protocol.API interface.
type hemictlAPI struct {
	api string
}

// Commands satisfies the protocol.API interface.
func (f *hemictlAPI) Commands() map[protocol.Command]reflect.Type {
	switch f.api {
	case "tbcapi":
		return tbcapi.APICommands()
	}
	return nil
}

func apiHandler(ctx context.Context, api string, URL string, cmd any) (any, error) {
	conn, err := protocol.NewConn(URL, &protocol.ConnOptions{
		ReadLimit: tbcReadLimit,
	})
	if err != nil {
		return nil, err
	}
	defer conn.Close()

	tctx, tcancel := context.WithTimeout(ctx, callTimeout)
	defer tcancel()
	go func() {
		for {
			if _, _, _, err := conn.Read(tctx, &hemictlAPI{api: api}); err != nil {
				return
			}
		}
	}()

	_, _, payload, err := conn.Call(tctx, &hemictlAPI{api: api}, cmd)
	if err != nil {
		return nil, fmt.Errorf("%w", err)
	}

	return payload, nil
}

func api(ctx context.Context, args []string) error {
	flagSet := flag.NewFlagSet("api", flag.ExitOnError)
	var (
		helpShort   = flagSet.Bool("h", false, "Display help information")
		helpLong    = flagSet.Bool("help", false, "Display help information")
		helpVerbose = flagSet.Bool("help-verbose", false, "Display help information (verbose)")
	)

	flagSet.Usage = func() {
		fmt.Fprintf(os.Stderr, "%v\n", welcome)
		fmt.Fprintf(os.Stderr, "Usage: %v api [OPTION]... [API COMMAND] [PAYLOAD]\n\n", os.Args[0])
		fmt.Fprintf(os.Stderr, "COMMAND OVERVIEW:\n")
		fmt.Println("\tThe 'api' command allows you to use generic api commands.")
		fmt.Println("")
		fmt.Println("OPTIONS:")
		fmt.Println("\t-h, -help    \t\tDisplay help information")
		fmt.Println("\t-help-verbose\t\tDisplay help information and JSON print RPC default request/response")
		fmt.Println("")
		fmt.Println("API COMMANDS:")
		if *helpVerbose {
			for _, v := range sortedCommands {
				cmdType := allCommands[v]
				clone := reflect.New(cmdType).Interface()
				fmt.Fprintf(os.Stderr, "%v:\n", v)
				_ = printJSON(os.Stderr, "  ", clone)
				fmt.Fprintf(os.Stderr, "\n")
			}
		} else {
			for _, v := range sortedCommands {
				if reSkip.MatchString(v) {
					continue
				}
				fmt.Fprintf(os.Stderr, "\t%v [%v]\n", v, allCommands[v])
			}
		}
		fmt.Println("")
		fmt.Println("PAYLOAD:")
		fmt.Println("\tThe payload refers to the expected arguments for the given api command.")
		fmt.Println("\tYou can provide the payload in two formats:")
		fmt.Println("")
		fmt.Fprintf(os.Stderr, "\t1. As key-value pairs:\t%v api tbcapi-block-headers-by-height-request height=2850\n", os.Args[0])
		fmt.Fprintf(os.Stderr, "\t2. As a JSON object:\t%v api tbcapi-block-headers-by-height-request '{ \"height\": 2850 }'\n", os.Args[0])
	}

	err := flagSet.Parse(args)
	if err != nil {
		return err
	}

	if len(args) < 1 || *helpShort || *helpLong || *helpVerbose {
		flagSet.Usage()
		return nil
	}

	cmd := args[0]

	payload, err := parsePayload(cmd, args)
	if err != nil {
		return err
	}

	var response any
	switch {
	case strings.HasPrefix(cmd, "tbcapi"):
		response, err = apiHandler(ctx, "tbcapi", tbcapi.DefaultURL, payload)
	default:
		return fmt.Errorf("can't derive URL from command: %v", cmd)
	}
	if err != nil {
		return err
	}

	log.Debugf("%v", spew.Sdump(response))

	return printJSON(os.Stdout, "", response)
}

func _main(args []string) error {
	if err := config.Parse(cm); err != nil {
		return err
	}

	if err := loggo.ConfigureLoggers(logLevel); err != nil {
		return err
	}
	log.Debugf("%v", welcome)

	pc := config.PrintableConfig(cm)
	for k := range pc {
		log.Debugf("%v", pc[k])
	}

	ctx, cancel := context.WithCancel(context.Background())
	defer cancel()
	go HandleSignals(ctx, cancel, func(s os.Signal) {
		log.Infof("hemi received signal: %s", s)
	})

	cmd := args[0] // command provided by user

	switch cmd {
	case "api":
		return api(ctx, args[1:])
	case "level":
		return directLevel(ctx, args[1:])
	case "tbcdb":
		return tbcdb(ctx, args[1:])
	case "p2p":
		return p2p(args[1:])
	default:
		return fmt.Errorf("unknown action: %v", cmd)
	}
}

func main() {
	helpFlag := flag.Bool("h", false, "Display help information")
	helpFlagLong := flag.Bool("help", false, "Display help information")
	flag.Usage = func() {
		usage()
	}
	flag.Parse()

	args := flag.Args()
	if len(args) == 0 || *helpFlag || *helpFlagLong {
		usage()
		os.Exit(1)
	}

	if err := _main(args); err != nil {
		fmt.Fprintf(os.Stderr, "\n%v: %v\n", daemonName, err)
		os.Exit(1)
	}
}<|MERGE_RESOLUTION|>--- conflicted
+++ resolved
@@ -408,11 +408,7 @@
 		}
 		spew.Dump(rf)
 
-<<<<<<< HEAD
-	case "synindexerstohash":
-=======
 	case "syncindexerstohash":
->>>>>>> 18ced3fe
 		hash := args["hash"]
 		if hash == "" {
 			return errors.New("must provide hash")
