// Copyright (c) 2024-2025 Hemi Labs, Inc.
// Use of this source code is governed by the MIT License,
// which can be found in the LICENSE file.

package main

import (
	"bufio"
	"bytes"
	"context"
	"encoding/hex"
	"encoding/json"
	"errors"
	"flag"
	"fmt"
	"io"
	"net/http"
	"os"
	"os/signal"
	"reflect"
	"regexp"
	"sort"
	"strconv"
	"strings"
	"syscall"
	"time"

	"github.com/btcsuite/btcd/btcutil"
	"github.com/btcsuite/btcd/chaincfg"
	"github.com/btcsuite/btcd/chaincfg/chainhash"
	"github.com/btcsuite/btcd/txscript"
	"github.com/btcsuite/btcd/wire"
	"github.com/davecgh/go-spew/spew"
	"github.com/juju/loggo"
	"github.com/syndtr/goleveldb/leveldb"
	"github.com/syndtr/goleveldb/leveldb/opt"

	"github.com/hemilabs/heminetwork/v2/api/protocol"
	"github.com/hemilabs/heminetwork/v2/api/tbcapi"
	"github.com/hemilabs/heminetwork/v2/config"
	"github.com/hemilabs/heminetwork/v2/database/tbcd"
	"github.com/hemilabs/heminetwork/v2/database/tbcd/level"
	"github.com/hemilabs/heminetwork/v2/hemi/pop"
	"github.com/hemilabs/heminetwork/v2/service/hproxy"
	"github.com/hemilabs/heminetwork/v2/service/tbc"
	"github.com/hemilabs/heminetwork/v2/service/tbc/peer"
	"github.com/hemilabs/heminetwork/v2/version"
)

const (
	daemonName      = "hemictl"
	defaultLogLevel = daemonName + "=INFO;protocol=INFO"

	tbcReadLimit = 16 * (1 << 20) // 8 MiB.
)

var (
	log     = loggo.GetLogger(daemonName)
	welcome string

	logLevel    string
	leveldbHome string
	network     string
	cm          = config.CfgMap{
		"HEMICTL_LEVELDB_HOME": config.Config{
			Value:        &leveldbHome,
			DefaultValue: "~/.tbcd",
			Help:         "leveldb home directory",
			Print:        config.PrintAll,
		},
		"HEMICTL_LOG_LEVEL": config.Config{
			Value:        &logLevel,
			DefaultValue: defaultLogLevel,
			Help:         "loglevel for various packages; INFO, DEBUG and TRACE",
			Print:        config.PrintAll,
		},
		"HEMICTL_NETWORK": config.Config{
			Value:        &network,
			DefaultValue: "mainnet",
			Help:         "hemictl network",
			Print:        config.PrintAll,
		},
	}

	callTimeout = 100 * time.Second
)

func parseArgs(args []string) (string, map[string]string, error) {
	if len(args) < 1 {
		flag.Usage()
		return "", nil, errors.New("action required")
	}

	action := args[0]
	parsed := make(map[string]string, 10)

	for _, v := range args[1:] {
		s := strings.Split(v, "=")
		if len(s) != 2 {
			return "", nil, fmt.Errorf("invalid argument: %v", v)
		}
		if len(s[0]) == 0 || len(s[1]) == 0 {
			return "", nil, fmt.Errorf("expected a=b, got %v", v)
		}
		parsed[s[0]] = s[1]
	}

	return action, parsed, nil
}

func directLevel(pctx context.Context, flags []string) error {
	flagSet := flag.NewFlagSet("level commands", flag.ExitOnError)
	var (
		helpFlag     = flagSet.Bool("h", false, "displays help information")
		helpLongFlag = flagSet.Bool("help", false, "displays help information")
	)

	flagSet.Usage = func() {
		fmt.Fprintf(os.Stderr, "%v\n", welcome)
		fmt.Fprintf(os.Stderr, "Usage: %v level [OPTION]... [ACTION] [<args>]\n\n", os.Args[0])
		fmt.Println("COMMAND OVERVIEW:")
		fmt.Println("\tThe 'level' command allows you to manipulate a level db directly.")
		fmt.Println("")
		fmt.Println("OPTIONS:")
		fmt.Println("\t-h, -help\tDisplay help information")
		fmt.Println("")
		fmt.Println("ACTIONS:")
		fmt.Println("\topen [db]")
		fmt.Println("\trecover [db]")
		fmt.Println("")
		fmt.Println("ARGUMENTS:")
		fmt.Println("\tThe action arguments are expected to be passed in as a key/value pair.")
		fmt.Fprintf(os.Stderr, "\tExample: '%v level open db=path/to/file'\n", os.Args[0])
	}

	err := flagSet.Parse(flags)
	if err != nil {
		return err
	}

	if len(flags) < 1 || *helpFlag || *helpLongFlag {
		flagSet.Usage()
		return nil
	}

	action, args, err := parseArgs(flagSet.Args())
	if err != nil {
		return err
	}

	ctx, cancel := context.WithCancel(pctx)
	defer cancel()

	_ = ctx
	_ = args

	// commands
	switch action {
	case "open":
		dbDir := args["db"]
		if dbDir == "" {
			return errors.New("db: must be set")
		}
		ldb, err := leveldb.OpenFile(dbDir, &opt.Options{ErrorIfMissing: true})
		if err != nil {
			return fmt.Errorf("leveldb open: %w", err)
		}
		err = ldb.Close()
		if err != nil {
			return fmt.Errorf("leveldb close: %w", err)
		}

	case "recover":
		dbDir := args["db"]
		if dbDir == "" {
			return errors.New("db: must be set")
		}
		ldb, err := leveldb.RecoverFile(dbDir, &opt.Options{ErrorIfMissing: true})
		if err != nil {
			return fmt.Errorf("leveldb recover: %w", err)
		}
		err = ldb.Close()
		if err != nil {
			return fmt.Errorf("leveldb close: %w", err)
		}
	default:
		return fmt.Errorf("invalid action: %v", action)
	}

	return nil
}

func httpCall(ctx context.Context, method, url string, requestBody io.Reader) (io.ReadCloser, error) {
	c := http.DefaultClient
	req, err := http.NewRequestWithContext(ctx, method, url, requestBody)
	if err != nil {
		return nil, fmt.Errorf("request: %w", err)
	}
	req.Header.Set("Content-Type", "application/json")
	reply, err := c.Do(req)
	if err != nil {
		return nil, fmt.Errorf("http.do: %w", err)
	}
	switch reply.StatusCode {
	case http.StatusOK:
	default:
		return nil, fmt.Errorf("status %v", reply.StatusCode)
	}
	return reply.Body, nil
}

func hproxyctl(pctx context.Context, flags []string) error {
	flagSet := flag.NewFlagSet("hproxy commands", flag.ExitOnError)
	var (
		helpFlag     = flagSet.Bool("h", false, "displays help information")
		helpLongFlag = flagSet.Bool("help", false, "displays help information")
	)

	flagSet.Usage = func() {
		fmt.Fprintf(os.Stderr, "%v\n", welcome)
		fmt.Fprintf(os.Stderr, "Usage: %v hproxy [OPTION]... [ACTION] [<args>]\n\n", os.Args[0])
		fmt.Println("COMMAND OVERVIEW:")
		fmt.Println("\tThe 'hproxy' command allows you to issues commands to hproxy .")
		fmt.Println("")
		fmt.Println("OPTIONS:")
		fmt.Println("\t-h, -help\tDisplay help information")
		fmt.Println("\t-debug   \tEnable debug mode (required for certain actions)")
		fmt.Println("")
		fmt.Println("ACTIONS:")
		fmt.Println("\tadd [hproxy=hproxy_address] <hvm=url,...>")
		fmt.Println("\tlist [hproxy=hproxy_address]")
		fmt.Println("\tremove [hproxy=hproxy_address] <hvm=url,...>")
		fmt.Println("")
		fmt.Println("ARGUMENTS:")
		fmt.Println("\tThe action arguments are expected to be passed in as a key/value pair.")
		fmt.Println("\tNote that the hvm parameter is comma separated.")
		fmt.Fprintf(os.Stderr, "\tExample: '%v hproxy add hvm=\"http://1.2.3.4\"'\n", os.Args[0])
	}

	err := flagSet.Parse(flags)
	if err != nil {
		return err
	}

	if len(flags) < 1 || *helpFlag || *helpLongFlag {
		flagSet.Usage()
		return nil
	}

	action, args, err := parseArgs(flagSet.Args())
	if err != nil {
		return err
	}

	ctx, cancel := context.WithCancel(pctx)
	defer cancel()

	// commands
	switch action {
	// utility
	case "add":
		hp := args["hproxy"]
		if hp == "" {
			hp = hproxy.DefaultControlAddress
		}
		hvm := args["hvm"]
		if hvm == "" {
			return fmt.Errorf("hvm must be set")
		}
		hvms := strings.Split(hvm, ",")
		r := make([]map[string]any, len(hvms))
		for k := range hvms {
			r[k] = make(map[string]any)
			r[k]["node_url"] = hvms[k]
		}
		req, err := json.Marshal(r)
		if err != nil {
			return fmt.Errorf("request: %w", err)
		}
		request := bytes.NewReader(req)
		body, err := httpCall(ctx, http.MethodGet, "http://"+hp+hproxy.RouteControlAdd, request)
		if err != nil {
			return err
		}
		defer body.Close()

		var jr []map[string]interface{}
		err = json.NewDecoder(body).Decode(&jr)
		if err != nil {
			return fmt.Errorf("decode: %w", err)
		}
		for _, v := range jr {
			fmt.Printf("node: %v error: %v\n", v["node_url"], v["error"])
		}

	case "list":
		hp := args["hproxy"]
		if hp == "" {
			hp = hproxy.DefaultControlAddress
		}
		body, err := httpCall(ctx, http.MethodGet, "http://"+hp+hproxy.RouteControlList, nil)
		if err != nil {
			return err
		}
		defer body.Close()

		var jr []map[string]interface{}
		err = json.NewDecoder(body).Decode(&jr)
		if err != nil {
			return fmt.Errorf("decode: %w", err)
		}
		for _, v := range jr {
			fmt.Printf("node: %v status: %v connections: %v\n",
				v["node_url"], v["status"], v["connections"])
		}

	case "remove":
		hp := args["hproxy"]
		if hp == "" {
			hp = hproxy.DefaultControlAddress
		}
		hvm := args["hvm"]
		if hvm == "" {
			return fmt.Errorf("hvm must be set")
		}
		hvms := strings.Split(hvm, ",")
		r := make([]map[string]any, len(hvms))
		for k := range hvms {
			r[k] = make(map[string]any)
			r[k]["node_url"] = hvms[k]
		}
		req, err := json.Marshal(r)
		if err != nil {
			return fmt.Errorf("request: %w", err)
		}
		request := bytes.NewReader(req)
		body, err := httpCall(ctx, http.MethodGet, "http://"+hp+hproxy.RouteControlRemove, request)
		if err != nil {
			return err
		}
		defer body.Close()

		var jr []map[string]interface{}
		err = json.NewDecoder(body).Decode(&jr)
		if err != nil {
			return fmt.Errorf("decode: %w", err)
		}
		for _, v := range jr {
			fmt.Printf("node: %v error: %v\n", v["node_url"], v["error"])
		}

	default:
		return fmt.Errorf("invalid action: %v", action)
	}

	return nil
}

func tbcdb(pctx context.Context, flags []string) error {
	flagSet := flag.NewFlagSet("tbcd commands", flag.ExitOnError)
	var (
		debugFlag = flagSet.Bool("debug", false, "enable use of actions that"+
			" require direct database access")
		helpFlag     = flagSet.Bool("h", false, "displays help information")
		helpLongFlag = flagSet.Bool("help", false, "displays help information")
	)

	flagSet.Usage = func() {
		fmt.Fprintf(os.Stderr, "%v\n", welcome)
		fmt.Fprintf(os.Stderr, "Usage: %v tbcdb [OPTION]... [ACTION] [<args>]\n\n", os.Args[0])
		fmt.Println("COMMAND OVERVIEW:")
		fmt.Println("\tThe 'tbcd' command allows you to manipulate the tbcd db.")
		fmt.Println("")
		fmt.Println("OPTIONS:")
		fmt.Println("\t-h, -help\tDisplay help information")
		fmt.Println("\t-debug   \tEnable debug mode (required for certain actions)")
		fmt.Println("")
		fmt.Println("ACTIONS:")
		fmt.Println("\tbalancebyscripthash [hash]")
		fmt.Println("\tblockbyhash [hash]")
		fmt.Println("\tblockhashbytxid <txid>")
		fmt.Println("\tblockheaderbest")
		fmt.Println("\tblockheaderbyhash [hash]")
		fmt.Println("\tblockheaderbykeystoneindex")
		fmt.Println("\tblockheaderbytxindex")
		fmt.Println("\tblockheaderbyutxoindex")
		fmt.Println("\tblockheadersbyheight [height]")
		fmt.Println("\tblockintxindex <blkid>")
		fmt.Println("\tblockkeystonebyl2keystoneabrevhash [abrevhash]")
		fmt.Println("\tblocksmissing [count]")
		fmt.Println("\tdumpmetadata")
		fmt.Println("\tdumpoutputs <prefix>")
		fmt.Println("\tkeystonesbyheight [height] [depth]")
		fmt.Println("\tfeesbyblockhash <hash>")
		fmt.Println("\tkeystonesbyblockhash <blockhash>")
		fmt.Println("\tmetadatadel [key]")
		fmt.Println("\tmetadataget [key]")
		fmt.Println("\tmetadataput [key] [value]")
		fmt.Println("\tscripthashbyoutpoint [txid] [index]")
		fmt.Println("\tscripthashfromaddress [network] <address>")
		fmt.Println("\tspentoutputsbytxid <txid>")
		fmt.Println("\tsyncindexerstohash <height> <count> <maxcache>")
		fmt.Println("\ttxbyid <hash>")
		fmt.Println("\tutxosbyscripthash [hash] <count> <start>")
		fmt.Println("\tutxosbyscripthashcount [hash]")
		fmt.Println("\tversion")
		fmt.Println("\tzkbalancebyscripthash")
		fmt.Println("\tzkvalueandscriptbyoutpoint")
<<<<<<< HEAD
		fmt.Println("\tzkspentoutputsbyscripthash")
		fmt.Println("\tzkspendingoutpointsbytxid")
		fmt.Println("\tzkspendableoutputsbyscripthash")
=======
		fmt.Println("\tzkspentoutputs")
		fmt.Println("\tzkspendingoutpoints")
		fmt.Println("\tzkspendableoutputs")
>>>>>>> 59d4efc5
		fmt.Println("")
		fmt.Println("ARGUMENTS:")
		fmt.Println("\tThe action arguments are expected to be passed in as a key/value pair.")
		fmt.Fprintf(os.Stderr, "\tExample: '%v tbcdb tblockheadersbyheight height=10'\n", os.Args[0])
	}

	err := flagSet.Parse(flags)
	if err != nil {
		return err
	}

	if len(flags) < 1 || *helpFlag || *helpLongFlag {
		flagSet.Usage()
		return nil
	}

	action, args, err := parseArgs(flagSet.Args())
	if err != nil {
		return err
	}

	ctx, cancel := context.WithCancel(pctx)
	defer cancel()

	level.Welcome = false
	tbc.Welcome = false
	cfg := tbc.NewDefaultConfig()
	cfg.LevelDBHome = leveldbHome
	cfg.Network = network
	cfg.DatabaseDebug = *debugFlag
	cfg.PeersWanted = 0    // disable peer manager
	cfg.ListenAddress = "" // disable RPC
	s, err := tbc.NewServer(cfg)
	if err != nil {
		return fmt.Errorf("new server: %w", err)
	}
	go func() {
		if err := s.Run(ctx); err != nil {
			panic(fmt.Errorf("run server: %w", err))
		}
	}()
	for !s.Running() {
		time.Sleep(time.Millisecond)
	}

	// commands
	switch action {
	// utility
	case "scripthashfromaddress":
		address := args["address"]
		network := args["network"]
		if address == "" {
			return errors.New("hash or address: must be set")
		}
		if network == "" {
			network = "mainnet"
		}

		var (
			sh tbcd.ScriptHash
			a  btcutil.Address
		)
		switch network {
		case "testnet3":
			a, err = btcutil.DecodeAddress(address, &chaincfg.TestNet3Params)
			if err != nil {
				return err
			}
		case "testnet4":
			a, err = btcutil.DecodeAddress(address, &chaincfg.TestNet4Params)
			if err != nil {
				return err
			}
		case "mainnet":
			a, err = btcutil.DecodeAddress(address, &chaincfg.MainNetParams)
			if err != nil {
				return err
			}
		default:
			return fmt.Errorf("invalid network: %v", network)
		}
		h, err := txscript.PayToAddrScript(a)
		if err != nil {
			return err
		}
		sh = tbcd.NewScriptHashFromScript(h)
		fmt.Printf("script     : %x\n", h)
		fmt.Printf("script hash: %v\n", sh)

	// actual commands
	case "blockheaderbyhash":
		hash := args["hash"]
		if hash == "" {
			return errors.New("hash: must be set")
		}
		ch, err := chainhash.NewHashFromStr(hash)
		if err != nil {
			return fmt.Errorf("chainhash: %w", err)
		}
		bh, height, err := s.BlockHeaderByHash(ctx, *ch)
		if err != nil {
			return fmt.Errorf("block header by hash: %w", err)
		}
		fmt.Printf("hash  : %v\n", bh)
		fmt.Printf("height: %v\n", height)

	case "blockheaderbest":
		height, bh, err := s.BlockHeaderBest(ctx)
		if err != nil {
			return fmt.Errorf("block header best: %w", err)
		}
		fmt.Printf("hash  : %v\n", bh.BlockHash())
		fmt.Printf("height: %v\n", height)

	case "blockheadersbyheight":
		height := args["height"]
		if height == "" {
			return errors.New("height: must be set")
		}
		h, err := strconv.ParseUint(height, 10, 64)
		if err != nil {
			return fmt.Errorf("parse uint: %w", err)
		}
		bh, err := s.BlockHeadersByHeight(ctx, h)
		if err != nil {
			return fmt.Errorf("block header by height: %w", err)
		}
		spew.Dump(bh)

	// case "blockheadersinsert":

	case "blocksmissing":
		count := args["count"]
		c, err := strconv.ParseInt(count, 10, 32)
		if len(count) > 0 && err != nil {
			return fmt.Errorf("parse uint: %w", err)
		}
		bi, err := s.BlocksMissing(ctx, int(c))
		if err != nil {
			return fmt.Errorf("blocks missing: %w", err)
		}
		for k := range bi {
			fmt.Printf("%v: %v\n", bi[k].Height, bi[k].Hash)
		}

	// case "blockinsert":

	case "blockbyhash":
		hash := args["hash"]
		if hash == "" {
			return errors.New("hash: must be set")
		}
		ch, err := chainhash.NewHashFromStr(hash)
		if err != nil {
			return fmt.Errorf("chainhash: %w", err)
		}
		b, err := s.BlockByHash(ctx, *ch)
		if err != nil {
			return fmt.Errorf("block by hash: %w", err)
		}
		spew.Dump(b)

	case "feesbyblockhash":
		hash := args["hash"]
		if hash == "" {
			return errors.New("hash: must be set")
		}
		ch, err := chainhash.NewHashFromStr(hash)
		if err != nil {
			return fmt.Errorf("chainhash: %w", err)
		}
		rf, err := s.FeesByBlockHash(ctx, *ch)
		if err != nil {
			return fmt.Errorf("fees by hash: %w", err)
		}
		spew.Dump(rf)

	case "syncindexerstohash":
		hash := args["hash"]
		if hash == "" {
			return errors.New("must provide hash")
		}
		eh, err := chainhash.NewHashFromStr(hash)
		if err != nil {
			return fmt.Errorf("parse hash: %w", err)
		}

		maxCache := args["maxcache"]
		if maxCache != "" {
			mc, err := strconv.ParseInt(maxCache, 10, 0)
			if err != nil {
				return fmt.Errorf("maxCache: %w", err)
			}
			cfg.MaxCachedTxs = int(mc)
		}
		err = s.SyncIndexersToHash(ctx, *eh)
		if err != nil {
			return fmt.Errorf("indexer: %w", err)
		}

	case "blockhashbytxid":
		txid := args["txid"]
		if txid == "" {
			return errors.New("txid: must be set")
		}
		chtxid, err := chainhash.NewHashFromStr(txid)
		if err != nil {
			return fmt.Errorf("chainhash: %w", err)
		}

		bh, err := s.BlockHashByTxId(ctx, *chtxid)
		if err != nil {
			return fmt.Errorf("block by txid: %w", err)
		}
		fmt.Printf("%v\n", bh)

	case "txbyid":
		txid := args["txid"]
		if txid == "" {
			return errors.New("txid: must be set")
		}
		chtxid, err := chainhash.NewHashFromStr(txid)
		if err != nil {
			return fmt.Errorf("chainhash: %w", err)
		}

		tx, err := s.TxById(ctx, *chtxid)
		if err != nil {
			return fmt.Errorf("block by txid: %w", err)
		}
		fmt.Printf("%v\n", spew.Sdump(tx))

	case "spentoutputsbytxid":
		txid := args["txid"]
		if txid == "" {
			return errors.New("txid: must be set")
		}
		chtxid, err := chainhash.NewHashFromStr(txid)
		if err != nil {
			return fmt.Errorf("chainhash: %w", err)
		}

		si, err := s.SpentOutputsByTxId(ctx, *chtxid)
		if err != nil {
			return fmt.Errorf("spend outputs by txid: %w", err)
		}
		for k := range si {
			fmt.Printf("%v\n", si[k])
		}

	case "scripthashbyoutpoint":
		// XXX this does not call ScriptHashByOutpoint FIXME
		txid := args["txid"]
		if txid == "" {
			return errors.New("txid: must be set")
		}
		chtxid, err := chainhash.NewHashFromStr(txid)
		if err != nil {
			return fmt.Errorf("chainhash: %w", err)
		}

		si, err := s.SpentOutputsByTxId(ctx, *chtxid)
		if err != nil {
			return fmt.Errorf("spend outputs by txid: %w", err)
		}
		for k := range si {
			fmt.Printf("%v\n", si[k])
		}

		// crosss check
		index := args["index"]
		if index == "" {
			return errors.New("index: must be set")
		}
		idx, err := strconv.ParseUint(index, 10, 32)
		if err != nil {
			return err
		}
		txIdBytes := [32]byte(chtxid.CloneBytes())
		op := tbcd.NewOutpoint(txIdBytes, uint32(idx))
		// copy(h[:], chtxid[:])
		// op := tbcd.NewOutpoint(h, uint32(idx))
		sh, err := s.ScriptHashByOutpoint(ctx, op)
		if err != nil {
			return err
		}
		fmt.Printf("%x\n", sh)

	case "blockintxindex":
		blkid := args["blkid"]
		if blkid == "" {
			return errors.New("blkid: must be set")
		}
		blkhash, err := chainhash.NewHashFromStr(blkid)
		if err != nil {
			return fmt.Errorf("chainhash: %w", err)
		}
		ok, err := s.BlockInTxIndex(ctx, *blkhash)
		if err != nil {
			return fmt.Errorf("block in transaction index: %w", err)
		}
		fmt.Printf("%v\n", ok)

	case "balancebyscripthash":
		address := args["address"]
		hash := args["hash"]
		if address == "" && hash == "" {
			return errors.New("hash or address: must be set")
		} else if address != "" && hash != "" {
			return errors.New("hash or address: both set")
		}

		var sh tbcd.ScriptHash
		if hash != "" {
			sh, err = tbcd.NewScriptHashFromString(hash)
			if err != nil {
				return fmt.Errorf("new scripthash from string: %w", err)
			}
		}
		if address != "" {
			// XXX set params
			a, err := btcutil.DecodeAddress(address, &chaincfg.TestNet3Params)
			if err != nil {
				return err
			}
			h, err := txscript.PayToAddrScript(a)
			if err != nil {
				return err
			}
			sh = tbcd.NewScriptHashFromScript(h)
		}

		balance, err := s.BalanceByScriptHash(ctx, sh)
		if err != nil {
			return fmt.Errorf("block by hash: %w", err)
		}
		spew.Dump(balance)

	case "utxosbyscripthash":
		address := args["address"]
		hash := args["hash"]
		count := args["count"]
		start := args["start"]

		if address == "" && hash == "" {
			return errors.New("hash or address: must be set")
		} else if address != "" && hash != "" {
			return errors.New("hash or address: both set")
		}

		if count == "" {
			count = "100"
		}

		if start == "" {
			start = "0"
		}

		countNum, err := strconv.ParseUint(count, 10, 64)
		if err != nil {
			return err
		}

		startNum, err := strconv.ParseUint(start, 10, 64)
		if err != nil {
			return err
		}

		var sh tbcd.ScriptHash
		if hash != "" {
			sh, err = tbcd.NewScriptHashFromString(hash)
			if err != nil {
				return err
			}
		}
		if address != "" {
			// XXX set params
			a, err := btcutil.DecodeAddress(address, &chaincfg.TestNet3Params)
			if err != nil {
				return err
			}
			h, err := txscript.PayToAddrScript(a)
			if err != nil {
				return err
			}
			sh = tbcd.NewScriptHashFromScript(h)
		}

		utxos, err := s.UtxosByScriptHash(ctx, sh, startNum, countNum)
		if err != nil {
			return fmt.Errorf("block by hash: %w", err)
		}
		var balance uint64
		for k := range utxos {
			fmt.Printf("%v\n", utxos[k])
			balance += utxos[k].Value()
		}
		fmt.Printf("utxos: %v total: %v\n", len(utxos), balance)

	case "utxosbyscripthashcount":
		hash := args["hash"]
		if hash == "" {
			return errors.New("hash: must be set")
		}

		sh, err := tbcd.NewScriptHashFromString(hash)
		if err != nil {
			return err
		}

		count, err := s.UtxosByScriptHashCount(ctx, sh)
		if err != nil {
			return err
		}

		fmt.Printf("count: %v\n", count)

	// XXX this needs to be hidden behind a debug flug of sorts.
	// case "dbget":
	//	dbname := args["dbname"]
	//	if dbname == "" {
	//		return errors.New("dbname: must be set")
	//	}

	//	key := args["key"]
	//	if key == "" {
	//		return errors.New("key: must be set")
	//	}

	//	value, err := s.DatabaseGet(ctx, dbname, []byte(key))
	//	if err != nil {
	//		return fmt.Errorf("metadata get: %w", err)
	//	}
	//	spew.Dump(value)

	case "metadatadel":
		key := args["key"]
		if key == "" {
			return errors.New("key: must be set")
		}

		err = s.DatabaseMetadataDel(ctx, []byte(key))
		if err != nil {
			return err
		}

		fmt.Printf("key %v: deleted from metadata\n", key)

	case "metadataput":
		key := args["key"]
		if key == "" {
			return errors.New("key: must be set")
		}

		value := args["value"]
		if value == "" {
			return errors.New("value: must be set")
		}
		if strings.HasPrefix(value, "0x") {
			v, err := hex.DecodeString(value[2:])
			if err != nil {
				return fmt.Errorf("value decode: %w", err)
			}
			err = s.DatabaseMetadataPut(ctx, []byte(key), v)
			if err != nil {
				return err
			}
		} else {
			err = s.DatabaseMetadataPut(ctx, []byte(key), []byte(value))
			if err != nil {
				return err
			}
		}

		fmt.Printf("value (%v) with key (%v) added to metadata\n", value, key)

	case "metadataget":
		key := args["key"]
		if key == "" {
			return errors.New("key: must be set")
		}

		value, err := s.DatabaseMetadataGet(ctx, []byte(key))
		if err != nil {
			return fmt.Errorf("metadata get: %w", err)
		}
		spew.Dump(value)

	case "keystonesbyheight":
		height := args["height"]
		if height == "" {
			return errors.New("height: must be set")
		}

		h, err := strconv.ParseUint(height, 10, 32)
		if err != nil {
			return fmt.Errorf("parse height: %w", err)
		}

		depth := args["depth"]
		if depth == "" {
			return errors.New("depth: must be set")
		}

		d, err := strconv.ParseInt(depth, 10, 0)
		if err != nil {
			return fmt.Errorf("parse depth: %w", err)
		}

		kssList, err := s.KeystonesByHeight(ctx, uint32(h), int(d))
		if err != nil {
			return fmt.Errorf("retrieve keystones: %w", err)
		}

		spew.Dump(kssList)

	case "blockheaderbyutxoindex":
		bh, err := s.BlockHeaderByUtxoIndex(ctx)
		if err != nil {
			return err
		}
		spew.Dump(bh)

	case "blockheaderbytxindex":
		bh, err := s.BlockHeaderByTxIndex(ctx)
		if err != nil {
			return err
		}
		spew.Dump(bh)

	case "blockheaderbykeystoneindex":
		bh, err := s.BlockHeaderByKeystoneIndex(ctx)
		if err != nil {
			return err
		}
		spew.Config.DisableMethods = true
		spew.Dump(bh)

	case "blockkeystonebyl2keystoneabrevhash":
		abrevhash := args["abrevhash"]
		if abrevhash == "" {
			return errors.New("abrevhash: must be set")
		}

		ch, err := chainhash.NewHashFromStr(abrevhash)
		if err != nil {
			return fmt.Errorf("chainhash: %w", err)
		}

		keystone, err := s.BlockKeystoneByL2KeystoneAbrevHash(ctx, *ch)
		if err != nil {
			return err
		}

		spew.Dump(keystone)

	case "keystonesbyblockhash":
		blockhash := args["blockhash"]
		if blockhash == "" {
			return errors.New("blockhash: must be set")
		}
		ch, err := chainhash.NewHashFromStr(blockhash)
		if err != nil {
			return fmt.Errorf("chainhash: %w", err)
		}

		block, err := s.BlockByHash(ctx, *ch)
		if err != nil {
			return err
		}
		keystones := tbc.BlockKeystones(block)
		for k, keystone := range keystones {
			aPoPTx, err := pop.ParseTransactionL2FromOpReturn(keystone.RawTx)
			if err != nil {
				return fmt.Errorf("tx %v:, %w", k, err)
			}
			fmt.Printf("keystone hash %2v: %v\n", k, aPoPTx.L2Keystone.Hash())
		}

	case "dumpmetadata":
		return fmt.Errorf("fixme dumpmetadata")

	case "dumpoutputs":
		return fmt.Errorf("fixme dumpoutputs")
		// s.DBClose()

		// levelDBHome := "~/.tbcd" // XXX
		// network := "testnet3"
		// db, err := level.New(ctx, level.NewConfig(filepath.Join(levelDBHome, network), "1mb", "128mb"))
		// if err != nil {
		//	return err
		// }
		// defer db.Close()
		// prefix := args["prefix"]
		// if len(prefix) > 1 {
		//	return errors.New("prefix must be one byte")
		// } else if len(prefix) == 1 && !(prefix[0] == 'h' || prefix[0] == 'u') {
		//	return errors.New("prefix must be h or u")
		// }
		// pool := db.DB()
		// outsDB := pool[ldb.OutputsDB]
		// it := outsDB.NewIterator(&util.Range{Start: []byte(prefix)}, nil)
		// defer it.Release()
		// for it.Next() {
		//	fmt.Printf("outputs key %vvalue %v", spew.Sdump(it.Key()), spew.Sdump(it.Value()))
		// }

	case "version":
		version, err := s.DatabaseVersion(ctx)
		if err != nil {
			return fmt.Errorf("version: %w", err)
		}
		fmt.Printf("database version: %v\n", version)

	case "zkbalancebyscripthash":
		scripthash := args["scripthash"]
		if scripthash == "" {
			return errors.New("scripthash: must be set")
		}
		sh, err := tbcd.NewScriptHashFromString(scripthash)
		if err != nil {
			return fmt.Errorf("scripthash: %w", err)
		}

		balance, err := s.ZKBalanceByScriptHash(ctx, sh)
		if err != nil {
			return err
		}
		fmt.Printf("balance: %v\n", balance)

	case "zkvalueandscriptbyoutpoint":
		outpoint := args["outpoint"]
		if outpoint == "" {
			return errors.New("outpoint: must be set")
		}
		op, err := tbcd.NewOutpointFromString(outpoint)
		if err != nil {
			return fmt.Errorf("outpoint: %w", err)
		}

		value, script, err := s.ZKValueAndScriptByOutpoint(ctx, *op)
		if err != nil {
			return err
		}
		fmt.Printf("value    : %v\n", value)
		fmt.Printf("script   : %x\n", script)
		fmt.Printf("script hash: %v\n", tbcd.NewScriptHashFromScript(script))

<<<<<<< HEAD
	case "zkspentoutputsbyscripthash":
=======
	case "zkspentoutputs":
>>>>>>> 59d4efc5
		scripthash := args["scripthash"]
		if scripthash == "" {
			return errors.New("scripthash: must be set")
		}
		sh, err := tbcd.NewScriptHashFromString(scripthash)
		if err != nil {
			return fmt.Errorf("scripthash: %w", err)
		}

<<<<<<< HEAD
		sos, err := s.ZKSpentOutputsByScriptHash(ctx, sh)
=======
		sos, err := s.ZKSpentOutputs(ctx, sh)
>>>>>>> 59d4efc5
		if err != nil {
			return err
		}
		for _, v := range sos {
			fmt.Printf("script hash            : %v\n", v.ScriptHash)
			fmt.Printf("block height           : %v\n", v.BlockHeight)
			fmt.Printf("block hash             : %v\n", v.BlockHash)
			fmt.Printf("tx id                  : %v\n", v.TxID)
			fmt.Printf("previous outpoint hash : %v\n", v.PrevOutpointHash)
			fmt.Printf("previous outpoint index: %v\n", v.PrevOutpointIndex)
			fmt.Printf("tx in index            : %v\n\n", v.TxInIndex)
		}

<<<<<<< HEAD
	case "zkspendingoutpointsbytxid":
=======
	case "zkspendingoutpoints":
>>>>>>> 59d4efc5
		txid := args["txid"]
		if txid == "" {
			return errors.New("txid: must be set")
		}
		chtxid, err := chainhash.NewHashFromStr(txid)
		if err != nil {
			return fmt.Errorf("chainhash: %w", err)
		}

<<<<<<< HEAD
		sos, err := s.ZKSpendingOutpointsByTxID(ctx, *chtxid)
=======
		sos, err := s.ZKSpendingOutpoints(ctx, *chtxid)
>>>>>>> 59d4efc5
		if err != nil {
			return err
		}
		for _, v := range sos {
			fmt.Printf("tx id                  : %v\n", v.TxID)
			fmt.Printf("block height           : %v\n", v.BlockHeight)
			fmt.Printf("block hash             : %v\n", v.BlockHash)
			fmt.Printf("vout index             : %v\n", v.VOutIndex)
			if v.SpendingOutpoint != nil {
				fmt.Printf("spending outpoint      : %v:%v\n\n",
					v.SpendingOutpoint.TxID, v.SpendingOutpoint.Index)
			} else {
				fmt.Printf("spending outpoint      : N/A\n\n")
			}
		}

<<<<<<< HEAD
	case "zkspendableoutputsbyscripthash":
=======
	case "zkspendableoutputs":
>>>>>>> 59d4efc5
		scripthash := args["scripthash"]
		if scripthash == "" {
			return errors.New("scripthash: must be set")
		}
		sh, err := tbcd.NewScriptHashFromString(scripthash)
		if err != nil {
			return fmt.Errorf("scripthash: %w", err)
		}

<<<<<<< HEAD
		sos, err := s.ZKSpendableOutputsByScriptHash(ctx, sh)
=======
		sos, err := s.ZKSpendableOutputs(ctx, sh)
>>>>>>> 59d4efc5
		if err != nil {
			return err
		}
		for _, v := range sos {
			fmt.Printf("script hash            : %v\n", v.ScriptHash)
			fmt.Printf("block height           : %v\n", v.BlockHeight)
			fmt.Printf("block hash             : %v\n", v.BlockHash)
			fmt.Printf("tx id                  : %v\n", v.TxID)
			fmt.Printf("tx out index           : %v\n\n", v.TxOutIndex)
		}

	case "metadatabatchget", "metadatabatchput", "blockheadergenesisinsert",
		"blockheadercachestats", "blockheadersinsert", "blockheadersremove",
		"blockmissingdelete", "blockinsert", "blockcachestats",
		"blockutxoupdate", "BlockTxUpdate", "blockkeystoneupdate":
		fmt.Printf("not yet: %v", action)

	// XXX implement ASAP
	case "dbdel", "dbget", "dbput" /* these three are synthetic */ :
		fmt.Printf("not yet: %v", action)

	default:
		return fmt.Errorf("invalid action: %v", action)
	}

	return nil
}

func p2p(flags []string) error {
	flagSet := flag.NewFlagSet("tbcd commands", flag.ExitOnError)
	var (
		helpFlag     = flagSet.Bool("h", false, "displays help information")
		helpLongFlag = flagSet.Bool("help", false, "displays help information")
	)

	flagSet.Usage = func() {
		fmt.Fprintf(os.Stderr, "%v\n", welcome)
		fmt.Fprintf(os.Stderr, "Usage: %v p2p [OPTION]... [ACTION] [<args>]\n\n", os.Args[0])
		fmt.Println("OPTIONS:")
		fmt.Println("\t-h, -help\tDisplay help information")
		fmt.Println("")
		fmt.Println("ACTIONS:")
		fmt.Println("\tfeefilter                      - returns advertised fee filter")
		fmt.Println("\tgetaddr                        - retrieve p2p information")
		fmt.Println("\tgetblock [hash]                - this is a compounded command, returns a block")
		fmt.Println("\tgetdata [hash] [type=tx|block] - returns a tx or block")
		fmt.Println("\tgetheaders [hash]              - returns up to 2000 headers from provided hash")
		fmt.Println("\tgettx [hash]                   - retrieve mempool tx")
		fmt.Println("\tmempool                        - retrieve mempool from peer, slow and not always enabled")
		fmt.Println("\tping <nonce>                   - ping remote node with a nonce")
		fmt.Println("\tremote                         - return remote version")
		fmt.Println("")
		fmt.Println("\tAll actions support [addr=netaddress] <out=[json|raw|spew]> <net=[mainnet|testnet|testnet3|testnet4]> <timeout=duration>")
		fmt.Println("")
		fmt.Println("ARGUMENTS:")
		fmt.Println("\tThe action arguments are expected to be passed in as a key/value pair.")
		fmt.Fprintf(os.Stderr, "\tExample: %v p2p ping addr=127.0.0.1:18333 nonce=1337 out=json\n", os.Args[0])
	}

	err := flagSet.Parse(flags)
	if err != nil {
		return err
	}

	if len(flags) < 1 || *helpFlag || *helpLongFlag {
		flagSet.Usage()
		return nil
	}

	action, args, err := parseArgs(flagSet.Args())
	if err != nil {
		return err
	}

	timeout := 30 * time.Second
	to := args["timeout"]
	if to != "" {
		timeout, err = time.ParseDuration(to)
		if err != nil {
			return fmt.Errorf("timeout: %w", err)
		}
	}

	addr := args["addr"]
	if addr == "" {
		return fmt.Errorf("addr required")
	}

	var network wire.BitcoinNet
	net := args["net"]
	switch net {
	case "mainnet":
		network = wire.MainNet
	case "testnet":
		network = wire.TestNet
	case "", "testnet3":
		network = wire.TestNet3
	case "testnet4":
		network = wire.TestNet4
	default:
		return fmt.Errorf("invalid net: %v", net)
	}

	cp, err := peer.New(network, 0xc0ffee, addr)
	if err != nil {
		return err
	}

	ctx, cancel := context.WithTimeout(context.Background(), timeout)
	defer cancel()

	if err = cp.Connect(ctx); err != nil {
		return err
	}
	defer cp.Close() // XXX: handle error?

	// commands
	var msg wire.Message
	switch action {
	case "feefilter":
		// loop here for a bit since fee filter shows up late
		for i := 0; i < 10; i++ {
			time.Sleep(100 * time.Millisecond)
			msg, err = cp.FeeFilter()
			if err != nil {
				continue
			}
		}
		if msg == nil {
			return fmt.Errorf("fee filter: %w", err)
		}

	case "getaddr":
		a, err := cp.GetAddr(ctx)
		if err != nil {
			return fmt.Errorf("get addr: %w", err)
		}
		switch m := a.(type) {
		case *wire.MsgAddr:
			msg = m
		case *wire.MsgAddrV2:
			msg = m
		default:
			return fmt.Errorf("invalid get addr type: %T", a)
		}

	case "getblock":
		hash := args["hash"]
		if hash == "" {
			return errors.New("hash: must be set")
		}

		ch, err := chainhash.NewHashFromStr(hash)
		if err != nil {
			return fmt.Errorf("chainhash: %w", err)
		}
		msg, err = cp.GetBlock(ctx, ch)
		if err != nil {
			return fmt.Errorf("get block: %w", err)
		}

	case "getdata":
		var typ wire.InvType
		ty := args["type"]
		switch ty {
		case "tx":
			typ = wire.InvTypeTx
		case "block":
			typ = wire.InvTypeBlock
		default:
			return fmt.Errorf("invalid type: %v", ty)
		}
		hash := args["hash"]
		if hash == "" {
			return errors.New("hash: must be set")
		}

		ch, err := chainhash.NewHashFromStr(hash)
		if err != nil {
			return fmt.Errorf("chainhash: %w", err)
		}
		gd, err := cp.GetData(ctx, wire.NewInvVect(typ, ch))
		if err != nil {
			return fmt.Errorf("get data: %w", err)
		}
		switch m := gd.(type) {
		case *wire.MsgBlock:
			msg = m
		case *wire.MsgTx:
			msg = m
		case *wire.MsgNotFound:
			// note that json will look like a successful not found error
			msg = m
		}

	case "getheaders":
		hash := args["hash"]
		if hash == "" {
			return errors.New("hash: must be set")
		}

		ch, err := chainhash.NewHashFromStr(hash)
		if err != nil {
			return fmt.Errorf("chainhash: %w", err)
		}
		msg, err = cp.GetHeaders(ctx, []*chainhash.Hash{ch}, nil)
		if err != nil {
			return fmt.Errorf("get headers: %w", err)
		}

	case "gettx":
		hash := args["hash"]
		if hash == "" {
			return errors.New("hash: must be set")
		}

		ch, err := chainhash.NewHashFromStr(hash)
		if err != nil {
			return fmt.Errorf("chainhash: %w", err)
		}
		msg, err = cp.GetTx(ctx, ch)
		if err != nil {
			return fmt.Errorf("get tx: %w", err)
		}

	case "mempool":
		msg, err = cp.MemPool(ctx)
		if err != nil {
			return fmt.Errorf("mempool: %w", err)
		}

	case "ping":
		nonce := args["nonce"]
		n := uint64(0)
		if nonce != "" {
			n, err = strconv.ParseUint(nonce, 10, 64)
			if err != nil {
				return fmt.Errorf("nonce: %w", err)
			}
		}
		msg, err = cp.Ping(ctx, n)
		if err != nil {
			return fmt.Errorf("ping: %w", err)
		}

	case "remote":
		msg, err = cp.Remote()
		if err != nil {
			return fmt.Errorf("remote: %w", err)
		}

	default:
		return fmt.Errorf("invalid action: %v", action)
	}

	out := args["out"]
	switch out {
	case "json":
		j, err := json.MarshalIndent(msg, "", "  ")
		if err != nil {
			return fmt.Errorf("json: %w", err)
		}
		fmt.Printf("%v\n", string(j))

	case "", "spew":
		spew.Dump(msg)

	case "raw":
		err := msg.BtcEncode(bufio.NewWriter(os.Stdout), wire.ProtocolVersion,
			wire.LatestEncoding)
		if err != nil {
			return fmt.Errorf("raw: %w", err)
		}

	default:
		return fmt.Errorf("invalid out: %v", out)
	}

	return nil
}

var (
	reSkip         = regexp.MustCompile(`(?i)(Response|Notification)$`)
	allCommands    = make(map[string]reflect.Type)
	sortedCommands []string
)

func init() {
	version.Component = "hemictl"
	welcome = "Hemi Network Controller " + version.BuildInfo()

	// merge all command maps
	for k, v := range tbcapi.APICommands() {
		allCommands[string(k)] = v
	}

	sortedCommands = make([]string, 0, len(allCommands))
	for k := range allCommands {
		sortedCommands = append(sortedCommands, k)
	}
	sort.Strings(sortedCommands)
}

func usage() {
	fmt.Fprintf(os.Stderr, "%v\n", welcome)
	fmt.Fprintf(os.Stderr, "Usage: %v [OPTION]... <command> [<args>]\n\n", os.Args[0])
	fmt.Fprintf(os.Stderr, "OPTIONS:\n")
	fmt.Fprintf(os.Stderr, "\t-h, -help\tDisplay help information (this help)\n\n")
	fmt.Fprintf(os.Stderr, "COMMANDS:\n")
	fmt.Fprintf(os.Stderr, "\tapi\t\tuse generic api command\n")
	//nolint:dupword // command help, not sentence.
	fmt.Fprintf(os.Stderr, "\tp2p\t\tp2p commands\n")
	fmt.Fprintf(os.Stderr, "\ttbcdb\t\tdatabase open (tbcd must not be running)\n")
	fmt.Fprintf(os.Stderr, "\tlevel\t\tdb manipulation\n\n")
	fmt.Fprintf(os.Stderr, "\thproxy\t\tcontroller\n\n")
	fmt.Fprintf(os.Stderr, "ENVIRONMENT:\n")
	config.Help(os.Stderr, cm)
	fmt.Fprintf(os.Stderr, "\nuse 'hemictl <command> -h' or 'hemictl <command> -help' to"+
		" display command-specific help information.\n")
}

func printJSON(where io.Writer, indent string, payload any) error {
	w := &bytes.Buffer{}
	fmt.Fprint(where, indent)
	e := json.NewEncoder(w)
	e.SetIndent(indent, "    ")
	if err := e.Encode(payload); err != nil {
		return fmt.Errorf("can't encode payload %T: %w", payload, err)
	}
	fmt.Fprint(where, w.String())
	return nil
}

func HandleSignals(ctx context.Context, cancel context.CancelFunc, callback func(os.Signal)) {
	signalChan := make(chan os.Signal, 1)
	signal.Notify(signalChan, os.Interrupt, syscall.SIGTERM)
	defer func() {
		signal.Stop(signalChan)
		cancel()
	}()

	select {
	case <-ctx.Done():
	case s := <-signalChan: // First signal, cancel context.
		if callback != nil {
			callback(s) // Do whatever caller wants first.
			cancel()
		}
	}
	<-signalChan // Second signal, hard exit.
	os.Exit(2)
}

func Jsonify(args []string) (string, error) {
	formatted := "{"
	for i, c := range args {
		if i != 0 {
			formatted += ","
		}
		kv := strings.SplitN(c, "=", 2)
		if len(kv) != 2 {
			return formatted, fmt.Errorf("invalid argument format: %v", c)
		}
		formatted = fmt.Sprintf("%s\"%s\": %v", formatted, kv[0], kv[1])
	}
	formatted += "}"

	return formatted, nil
}

func parsePayload(cmd string, args []string) (any, error) {
	cmdType, ok := allCommands[cmd]
	if !ok {
		return nil, fmt.Errorf("unknown command: %v", cmd)
	}

	clone := reflect.New(cmdType).Interface()
	log.Debugf("%v", spew.Sdump(clone))
	if len(args) > 1 {
		err := json.Unmarshal([]byte(args[1]), &clone)
		if err != nil {
			b, err := Jsonify(args[1:])
			if err != nil {
				return nil, err
			}
			log.Infof("parsed arguments as %v", b)

			err = json.Unmarshal([]byte(b), &clone)
			if err != nil {
				return nil, fmt.Errorf("invalid payload: %w", err)
			}
		}
	}
	return clone, nil
}

// hemictlAPI is a structure used to satisfy the protocol.API interface.
type hemictlAPI struct {
	api string
}

// Commands satisfies the protocol.API interface.
func (f *hemictlAPI) Commands() map[protocol.Command]reflect.Type {
	switch f.api {
	case "tbcapi":
		return tbcapi.APICommands()
	}
	return nil
}

func apiHandler(ctx context.Context, api string, URL string, cmd any) (any, error) {
	conn, err := protocol.NewConn(URL, &protocol.ConnOptions{
		ReadLimit: tbcReadLimit,
	})
	if err != nil {
		return nil, err
	}
	defer conn.Close()

	tctx, tcancel := context.WithTimeout(ctx, callTimeout)
	defer tcancel()
	go func() {
		for {
			if _, _, _, err := conn.Read(tctx, &hemictlAPI{api: api}); err != nil {
				return
			}
		}
	}()

	_, _, payload, err := conn.Call(tctx, &hemictlAPI{api: api}, cmd)
	if err != nil {
		return nil, fmt.Errorf("%w", err)
	}

	return payload, nil
}

func api(ctx context.Context, args []string) error {
	flagSet := flag.NewFlagSet("api", flag.ExitOnError)
	var (
		helpShort   = flagSet.Bool("h", false, "Display help information")
		helpLong    = flagSet.Bool("help", false, "Display help information")
		helpVerbose = flagSet.Bool("help-verbose", false, "Display help information (verbose)")
	)

	flagSet.Usage = func() {
		fmt.Fprintf(os.Stderr, "%v\n", welcome)
		fmt.Fprintf(os.Stderr, "Usage: %v api [OPTION]... [API COMMAND] [PAYLOAD]\n\n", os.Args[0])
		fmt.Fprintf(os.Stderr, "COMMAND OVERVIEW:\n")
		fmt.Println("\tThe 'api' command allows you to use generic api commands.")
		fmt.Println("")
		fmt.Println("OPTIONS:")
		fmt.Println("\t-h, -help    \t\tDisplay help information")
		fmt.Println("\t-help-verbose\t\tDisplay help information and JSON print RPC default request/response")
		fmt.Println("")
		fmt.Println("API COMMANDS:")
		if *helpVerbose {
			for _, v := range sortedCommands {
				cmdType := allCommands[v]
				clone := reflect.New(cmdType).Interface()
				fmt.Fprintf(os.Stderr, "%v:\n", v)
				_ = printJSON(os.Stderr, "  ", clone)
				fmt.Fprintf(os.Stderr, "\n")
			}
		} else {
			for _, v := range sortedCommands {
				if reSkip.MatchString(v) {
					continue
				}
				fmt.Fprintf(os.Stderr, "\t%v [%v]\n", v, allCommands[v])
			}
		}
		fmt.Println("")
		fmt.Println("PAYLOAD:")
		fmt.Println("\tThe payload refers to the expected arguments for the given api command.")
		fmt.Println("\tYou can provide the payload in two formats:")
		fmt.Println("")
		fmt.Fprintf(os.Stderr, "\t1. As key-value pairs:\t%v api tbcapi-block-headers-by-height-request height=2850\n", os.Args[0])
		fmt.Fprintf(os.Stderr, "\t2. As a JSON object:\t%v api tbcapi-block-headers-by-height-request '{ \"height\": 2850 }'\n", os.Args[0])
	}

	err := flagSet.Parse(args)
	if err != nil {
		return err
	}

	if len(args) < 1 || *helpShort || *helpLong || *helpVerbose {
		flagSet.Usage()
		return nil
	}

	cmd := args[0]

	payload, err := parsePayload(cmd, args)
	if err != nil {
		return err
	}

	var response any
	switch {
	case strings.HasPrefix(cmd, "tbcapi"):
		response, err = apiHandler(ctx, "tbcapi", tbcapi.DefaultURL, payload)
	default:
		return fmt.Errorf("can't derive URL from command: %v", cmd)
	}
	if err != nil {
		return err
	}

	log.Debugf("%v", spew.Sdump(response))

	return printJSON(os.Stdout, "", response)
}

func _main(args []string) error {
	if err := config.Parse(cm); err != nil {
		return err
	}

	if err := loggo.ConfigureLoggers(logLevel); err != nil {
		return err
	}
	log.Debugf("%v", welcome)

	pc := config.PrintableConfig(cm)
	for k := range pc {
		log.Debugf("%v", pc[k])
	}

	ctx, cancel := context.WithCancel(context.Background())
	defer cancel()
	go HandleSignals(ctx, cancel, func(s os.Signal) {
		log.Infof("hemi received signal: %s", s)
	})

	cmd := args[0] // command provided by user

	switch cmd {
	case "api":
		return api(ctx, args[1:])
	case "level":
		return directLevel(ctx, args[1:])
	case "tbcdb":
		return tbcdb(ctx, args[1:])
	case "p2p":
		return p2p(args[1:])
	case "hproxy":
		return hproxyctl(ctx, args[1:])
	default:
		return fmt.Errorf("unknown action: %v", cmd)
	}
}

func main() {
	helpFlag := flag.Bool("h", false, "Display help information")
	helpFlagLong := flag.Bool("help", false, "Display help information")
	flag.Usage = func() {
		usage()
	}
	flag.Parse()

	args := flag.Args()
	if len(args) == 0 || *helpFlag || *helpFlagLong {
		usage()
		os.Exit(1)
	}

	if err := _main(args); err != nil {
		fmt.Fprintf(os.Stderr, "\n%v: %v\n", daemonName, err)
		os.Exit(1)
	}
}<|MERGE_RESOLUTION|>--- conflicted
+++ resolved
@@ -406,15 +406,9 @@
 		fmt.Println("\tversion")
 		fmt.Println("\tzkbalancebyscripthash")
 		fmt.Println("\tzkvalueandscriptbyoutpoint")
-<<<<<<< HEAD
-		fmt.Println("\tzkspentoutputsbyscripthash")
-		fmt.Println("\tzkspendingoutpointsbytxid")
-		fmt.Println("\tzkspendableoutputsbyscripthash")
-=======
 		fmt.Println("\tzkspentoutputs")
 		fmt.Println("\tzkspendingoutpoints")
 		fmt.Println("\tzkspendableoutputs")
->>>>>>> 59d4efc5
 		fmt.Println("")
 		fmt.Println("ARGUMENTS:")
 		fmt.Println("\tThe action arguments are expected to be passed in as a key/value pair.")
@@ -1063,11 +1057,7 @@
 		fmt.Printf("script   : %x\n", script)
 		fmt.Printf("script hash: %v\n", tbcd.NewScriptHashFromScript(script))
 
-<<<<<<< HEAD
-	case "zkspentoutputsbyscripthash":
-=======
 	case "zkspentoutputs":
->>>>>>> 59d4efc5
 		scripthash := args["scripthash"]
 		if scripthash == "" {
 			return errors.New("scripthash: must be set")
@@ -1077,11 +1067,7 @@
 			return fmt.Errorf("scripthash: %w", err)
 		}
 
-<<<<<<< HEAD
-		sos, err := s.ZKSpentOutputsByScriptHash(ctx, sh)
-=======
 		sos, err := s.ZKSpentOutputs(ctx, sh)
->>>>>>> 59d4efc5
 		if err != nil {
 			return err
 		}
@@ -1095,11 +1081,7 @@
 			fmt.Printf("tx in index            : %v\n\n", v.TxInIndex)
 		}
 
-<<<<<<< HEAD
-	case "zkspendingoutpointsbytxid":
-=======
 	case "zkspendingoutpoints":
->>>>>>> 59d4efc5
 		txid := args["txid"]
 		if txid == "" {
 			return errors.New("txid: must be set")
@@ -1109,11 +1091,7 @@
 			return fmt.Errorf("chainhash: %w", err)
 		}
 
-<<<<<<< HEAD
-		sos, err := s.ZKSpendingOutpointsByTxID(ctx, *chtxid)
-=======
 		sos, err := s.ZKSpendingOutpoints(ctx, *chtxid)
->>>>>>> 59d4efc5
 		if err != nil {
 			return err
 		}
@@ -1130,11 +1108,7 @@
 			}
 		}
 
-<<<<<<< HEAD
-	case "zkspendableoutputsbyscripthash":
-=======
 	case "zkspendableoutputs":
->>>>>>> 59d4efc5
 		scripthash := args["scripthash"]
 		if scripthash == "" {
 			return errors.New("scripthash: must be set")
@@ -1144,11 +1118,7 @@
 			return fmt.Errorf("scripthash: %w", err)
 		}
 
-<<<<<<< HEAD
-		sos, err := s.ZKSpendableOutputsByScriptHash(ctx, sh)
-=======
 		sos, err := s.ZKSpendableOutputs(ctx, sh)
->>>>>>> 59d4efc5
 		if err != nil {
 			return err
 		}
