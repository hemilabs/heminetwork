// Copyright (c) 2024-2025 Hemi Labs, Inc.
// Use of this source code is governed by the MIT License,
// which can be found in the LICENSE file.

package tbc

import (
	"context"
	"errors"
<<<<<<< HEAD
=======
	"slices"
>>>>>>> 18ced3fe
	"sync"
	"time"

	"github.com/btcsuite/btcd/chaincfg/chainhash"
	"github.com/btcsuite/btcd/wire"
	"github.com/davecgh/go-spew/spew"

	"github.com/hemilabs/heminetwork/database/tbcd"
)

var MaxTxVersion = int32(2) // XXX this should not be a global

<<<<<<< HEAD
type mempoolTx struct {
=======
type MempoolTx struct {
>>>>>>> 18ced3fe
	id       chainhash.Hash             // TxID
	expires  time.Time                  // When mempool tx expires
	weight   int64                      // transaction weight
	size     int64                      // transaction virtual size
	inValue  int64                      // total txin value
	outValue int64                      // total txout value
	txins    map[wire.OutPoint]struct{} // txins in transaction
}

<<<<<<< HEAD
type mempool struct {
	mtx sync.RWMutex

	reaping bool                          // set when reaping the mempool
	txs     map[chainhash.Hash]*mempoolTx // when nil, tx has not been downloaded
	size    int64                         // total "tx virtual" memory used by mempool
}

// inMempool looks for a utxo inside the mempool transaction inputs to see if
// it is in the process of being spend.
// Must be called with mutex held.
func (m *mempool) inMempool(utxo tbcd.Utxo) bool {
=======
func NewMempoolTx(id chainhash.Hash, txins map[wire.OutPoint]struct{}) MempoolTx {
	return MempoolTx{id: id, txins: txins}
}

type Mempool struct {
	mtx sync.RWMutex

	reaping bool                          // set when reaping the mempool
	txs     map[chainhash.Hash]*MempoolTx // when nil, tx has not been downloaded
	size    int64                         // total "tx virtual" memory used by mempool
}

func NewMempool() (*Mempool, error) {
	return &Mempool{
		txs: make(map[chainhash.Hash]*MempoolTx, 10000),
	}, nil
}

// inMempool looks for a utxo inside the mempool transaction inputs to see if
// it is in the process of being spent.
// Must be called with mutex held.
func (m *Mempool) inMempool(utxo tbcd.Utxo) bool {
>>>>>>> 18ced3fe
	opp := wire.NewOutPoint(utxo.ChainHash(), utxo.OutputIndex())
	op := *opp
	for _, tx := range m.txs {
		// Skip tx that aren't fully in the mempool yet.
		if tx == nil {
			continue
		}
		if _, ok := tx.txins[op]; ok {
			// Found in txins.
			return true
		}
	}
	return false
}

<<<<<<< HEAD
func (m *mempool) FilterUtxos(ctx context.Context, utxos []tbcd.Utxo) ([]tbcd.Utxo, error) {
	log.Tracef("filterUtxos")
	defer log.Tracef("filterUtxos exit")

	filtered := make([]tbcd.Utxo, 0, len(utxos))

	m.mtx.RLock()
	defer m.mtx.RUnlock()

	// This may be too slow and we may need a merged map because it is more
	// likely to never find the utxo than it is to find it. That said, the
	// setup and teardown would me much more expensive despite this code
	// being called infrequently.
	for k := range utxos {
		if !m.inMempool(utxos[k]) {
			// Not found in mempool inputs.
			filtered = append(filtered, utxos[k])
		}
	}
	return filtered, nil
}

func (m *mempool) getDataConstruct(ctx context.Context) (*wire.MsgGetData, error) {
=======
func (m *Mempool) FilterUtxos(ctx context.Context, utxos []tbcd.Utxo) ([]tbcd.Utxo, error) {
	log.Tracef("filterUtxos")
	defer log.Tracef("filterUtxos exit")

	m.mtx.RLock()
	defer m.mtx.RUnlock()

	// This may be too slow, and we may need a merged map because it is more
	// likely to never find the utxo than it is to find it. That said, the
	// setup and teardown would be much more expensive despite this code
	// being called infrequently.

	// DeleteFunc removes any elements from the slice for which m.inMempool
	// returns true, returning the modified slice.
	//
	// It is practically the same as the code below, but far more performant
	// and zeros the removed elements for GC.
	//
	// var out []tbcd.Utxo
	// for _, utxo := range utxos {
	// 	if !m.inMempool(utxo) {
	// 		out = append(out, utxo)
	// 	}
	// }
	// return out
	return slices.DeleteFunc(utxos[:], m.inMempool), nil
}

func (m *Mempool) getDataConstruct(ctx context.Context) (*wire.MsgGetData, error) {
>>>>>>> 18ced3fe
	log.Tracef("getDataConstruct")
	defer log.Tracef("getDataConstruct exit")

	getData := wire.NewMsgGetData()

	m.mtx.RLock()
	defer m.mtx.RUnlock()

	for k, v := range m.txs {
		if v != nil {
			continue
		}
<<<<<<< HEAD
		if err := getData.AddInvVect(&wire.InvVect{
			Type: wire.InvTypeWitnessTx,
			Hash: k,
		}); err != nil {
=======
		err := getData.AddInvVect(&wire.InvVect{
			Type: wire.InvTypeWitnessTx,
			Hash: k,
		})
		if err != nil {
>>>>>>> 18ced3fe
			// Only happens when asking max inventory, just bail
			// and count on the random map walk to eventually catch
			// up.
			break
		}
	}
	return getData, nil
}

<<<<<<< HEAD
func (m *mempool) txProcessed(txid chainhash.Hash) bool {
=======
func (m *Mempool) txProcessed(txid chainhash.Hash) bool {
>>>>>>> 18ced3fe
	m.mtx.RLock()
	defer m.mtx.RUnlock()

	return m.txs[txid] != nil // return true when tx is not nil
}

<<<<<<< HEAD
func (m *mempool) TxInsert(ctx context.Context, mptx *mempoolTx) error {
=======
func (m *Mempool) TxInsert(ctx context.Context, mptx *MempoolTx) error {
>>>>>>> 18ced3fe
	log.Tracef("txInsert")
	defer log.Tracef("txInsert exit")

	m.mtx.Lock()
	defer m.mtx.Unlock()

	if m.txs[mptx.id] == nil {
		m.txs[mptx.id] = mptx
		m.size += mptx.size
	}

	return nil
}

<<<<<<< HEAD
func (m *mempool) invTxsInsert(ctx context.Context, inv *wire.MsgInv) error {
=======
func (m *Mempool) invTxsInsert(ctx context.Context, inv *wire.MsgInv) error {
>>>>>>> 18ced3fe
	log.Tracef("invTxsInsert")
	defer log.Tracef("invTxsInsert exit")

	if len(inv.InvList) == 0 {
		return errors.New("empty inventory")
	}

	m.mtx.Lock()
	defer m.mtx.Unlock()

	l := len(m.txs)
	for _, v := range inv.InvList {
		switch v.Type {
		case wire.InvTypeTx, wire.InvTypeWitnessTx:
			if _, ok := m.txs[v.Hash]; !ok {
				m.txs[v.Hash] = nil
			}
		}
	}

	// if the map length does not change, nothing was inserted.
	if len(m.txs) != l {
		return errors.New("insert inventory tx: already exists")
	}
	return nil
}

<<<<<<< HEAD
// commented to fix linter
func (m *mempool) txsRemove(ctx context.Context, txs []chainhash.Hash) {
=======
func (m *Mempool) txsRemove(ctx context.Context, txs []chainhash.Hash) {
>>>>>>> 18ced3fe
	log.Tracef("txsRemove")
	defer log.Tracef("txsRemove exit")

	if len(txs) == 0 {
		return
	}

	m.mtx.Lock()
	defer m.mtx.Unlock()

	var reaped int
	for k := range txs {
		if tx, ok := m.txs[txs[k]]; ok {
			// tx can be nil if it hasn't been downloaded yet.
			if tx != nil {
				m.size -= tx.size
			}
			log.Tracef("remove %v", txs[k])
			delete(m.txs, txs[k])
			reaped++
		}
	}

<<<<<<< HEAD
	// Reap expired tx'
=======
	// Reap expired tx
>>>>>>> 18ced3fe
	go m.reap()

	// if the map length does not change, nothing was deleted.
	if reaped != 0 {
		log.Infof("Mempool removed txs: %v", reaped)
	}
}

<<<<<<< HEAD
func (m *mempool) reap() {
=======
func (m *Mempool) reap() {
>>>>>>> 18ced3fe
	log.Tracef("reap")
	defer log.Tracef("reap exit")

	m.mtx.Lock()
	defer m.mtx.Unlock()
	if m.reaping {
		return
	}
	m.reaping = true
	for _, tx := range m.txs {
		if tx == nil {
			continue
		}
		if time.Now().After(tx.expires) {
			log.Debugf("tx expired %v", tx.id)
			m.size -= tx.size
			delete(m.txs, tx.id)
		}
	}
	m.reaping = false
}

<<<<<<< HEAD
func (m *mempool) stats(ctx context.Context) (int, int) {
=======
func (m *Mempool) stats(ctx context.Context) (int, int) {
>>>>>>> 18ced3fe
	m.mtx.RLock()
	defer m.mtx.RUnlock()

	// Approximate size of mempool; overhead is missing.
	return len(m.txs), int(m.size) + (len(m.txs) * chainhash.HashSize)
}

<<<<<<< HEAD
func NewMempoolTx(id chainhash.Hash, txins map[wire.OutPoint]struct{}) mempoolTx {
	return mempoolTx{id: id, txins: txins}
}

func (m *mempool) Dump(ctx context.Context) string {
=======
func (m *Mempool) Dump(ctx context.Context) string {
>>>>>>> 18ced3fe
	m.mtx.RLock()
	defer m.mtx.RUnlock()

	return spew.Sdump(m.txs)
<<<<<<< HEAD
}

func MempoolNew() (*mempool, error) {
	return &mempool{
		txs: make(map[chainhash.Hash]*mempoolTx, 10000),
	}, nil
=======
>>>>>>> 18ced3fe
}<|MERGE_RESOLUTION|>--- conflicted
+++ resolved
@@ -7,10 +7,7 @@
 import (
 	"context"
 	"errors"
-<<<<<<< HEAD
-=======
 	"slices"
->>>>>>> 18ced3fe
 	"sync"
 	"time"
 
@@ -23,11 +20,7 @@
 
 var MaxTxVersion = int32(2) // XXX this should not be a global
 
-<<<<<<< HEAD
-type mempoolTx struct {
-=======
 type MempoolTx struct {
->>>>>>> 18ced3fe
 	id       chainhash.Hash             // TxID
 	expires  time.Time                  // When mempool tx expires
 	weight   int64                      // transaction weight
@@ -37,20 +30,6 @@
 	txins    map[wire.OutPoint]struct{} // txins in transaction
 }
 
-<<<<<<< HEAD
-type mempool struct {
-	mtx sync.RWMutex
-
-	reaping bool                          // set when reaping the mempool
-	txs     map[chainhash.Hash]*mempoolTx // when nil, tx has not been downloaded
-	size    int64                         // total "tx virtual" memory used by mempool
-}
-
-// inMempool looks for a utxo inside the mempool transaction inputs to see if
-// it is in the process of being spend.
-// Must be called with mutex held.
-func (m *mempool) inMempool(utxo tbcd.Utxo) bool {
-=======
 func NewMempoolTx(id chainhash.Hash, txins map[wire.OutPoint]struct{}) MempoolTx {
 	return MempoolTx{id: id, txins: txins}
 }
@@ -73,7 +52,6 @@
 // it is in the process of being spent.
 // Must be called with mutex held.
 func (m *Mempool) inMempool(utxo tbcd.Utxo) bool {
->>>>>>> 18ced3fe
 	opp := wire.NewOutPoint(utxo.ChainHash(), utxo.OutputIndex())
 	op := *opp
 	for _, tx := range m.txs {
@@ -89,31 +67,6 @@
 	return false
 }
 
-<<<<<<< HEAD
-func (m *mempool) FilterUtxos(ctx context.Context, utxos []tbcd.Utxo) ([]tbcd.Utxo, error) {
-	log.Tracef("filterUtxos")
-	defer log.Tracef("filterUtxos exit")
-
-	filtered := make([]tbcd.Utxo, 0, len(utxos))
-
-	m.mtx.RLock()
-	defer m.mtx.RUnlock()
-
-	// This may be too slow and we may need a merged map because it is more
-	// likely to never find the utxo than it is to find it. That said, the
-	// setup and teardown would me much more expensive despite this code
-	// being called infrequently.
-	for k := range utxos {
-		if !m.inMempool(utxos[k]) {
-			// Not found in mempool inputs.
-			filtered = append(filtered, utxos[k])
-		}
-	}
-	return filtered, nil
-}
-
-func (m *mempool) getDataConstruct(ctx context.Context) (*wire.MsgGetData, error) {
-=======
 func (m *Mempool) FilterUtxos(ctx context.Context, utxos []tbcd.Utxo) ([]tbcd.Utxo, error) {
 	log.Tracef("filterUtxos")
 	defer log.Tracef("filterUtxos exit")
@@ -143,7 +96,6 @@
 }
 
 func (m *Mempool) getDataConstruct(ctx context.Context) (*wire.MsgGetData, error) {
->>>>>>> 18ced3fe
 	log.Tracef("getDataConstruct")
 	defer log.Tracef("getDataConstruct exit")
 
@@ -156,18 +108,11 @@
 		if v != nil {
 			continue
 		}
-<<<<<<< HEAD
-		if err := getData.AddInvVect(&wire.InvVect{
-			Type: wire.InvTypeWitnessTx,
-			Hash: k,
-		}); err != nil {
-=======
 		err := getData.AddInvVect(&wire.InvVect{
 			Type: wire.InvTypeWitnessTx,
 			Hash: k,
 		})
 		if err != nil {
->>>>>>> 18ced3fe
 			// Only happens when asking max inventory, just bail
 			// and count on the random map walk to eventually catch
 			// up.
@@ -177,22 +122,14 @@
 	return getData, nil
 }
 
-<<<<<<< HEAD
-func (m *mempool) txProcessed(txid chainhash.Hash) bool {
-=======
 func (m *Mempool) txProcessed(txid chainhash.Hash) bool {
->>>>>>> 18ced3fe
 	m.mtx.RLock()
 	defer m.mtx.RUnlock()
 
 	return m.txs[txid] != nil // return true when tx is not nil
 }
 
-<<<<<<< HEAD
-func (m *mempool) TxInsert(ctx context.Context, mptx *mempoolTx) error {
-=======
 func (m *Mempool) TxInsert(ctx context.Context, mptx *MempoolTx) error {
->>>>>>> 18ced3fe
 	log.Tracef("txInsert")
 	defer log.Tracef("txInsert exit")
 
@@ -207,11 +144,7 @@
 	return nil
 }
 
-<<<<<<< HEAD
-func (m *mempool) invTxsInsert(ctx context.Context, inv *wire.MsgInv) error {
-=======
 func (m *Mempool) invTxsInsert(ctx context.Context, inv *wire.MsgInv) error {
->>>>>>> 18ced3fe
 	log.Tracef("invTxsInsert")
 	defer log.Tracef("invTxsInsert exit")
 
@@ -239,12 +172,7 @@
 	return nil
 }
 
-<<<<<<< HEAD
-// commented to fix linter
-func (m *mempool) txsRemove(ctx context.Context, txs []chainhash.Hash) {
-=======
 func (m *Mempool) txsRemove(ctx context.Context, txs []chainhash.Hash) {
->>>>>>> 18ced3fe
 	log.Tracef("txsRemove")
 	defer log.Tracef("txsRemove exit")
 
@@ -268,11 +196,7 @@
 		}
 	}
 
-<<<<<<< HEAD
-	// Reap expired tx'
-=======
 	// Reap expired tx
->>>>>>> 18ced3fe
 	go m.reap()
 
 	// if the map length does not change, nothing was deleted.
@@ -281,11 +205,7 @@
 	}
 }
 
-<<<<<<< HEAD
-func (m *mempool) reap() {
-=======
 func (m *Mempool) reap() {
->>>>>>> 18ced3fe
 	log.Tracef("reap")
 	defer log.Tracef("reap exit")
 
@@ -308,11 +228,7 @@
 	m.reaping = false
 }
 
-<<<<<<< HEAD
-func (m *mempool) stats(ctx context.Context) (int, int) {
-=======
 func (m *Mempool) stats(ctx context.Context) (int, int) {
->>>>>>> 18ced3fe
 	m.mtx.RLock()
 	defer m.mtx.RUnlock()
 
@@ -320,26 +236,9 @@
 	return len(m.txs), int(m.size) + (len(m.txs) * chainhash.HashSize)
 }
 
-<<<<<<< HEAD
-func NewMempoolTx(id chainhash.Hash, txins map[wire.OutPoint]struct{}) mempoolTx {
-	return mempoolTx{id: id, txins: txins}
-}
-
-func (m *mempool) Dump(ctx context.Context) string {
-=======
 func (m *Mempool) Dump(ctx context.Context) string {
->>>>>>> 18ced3fe
 	m.mtx.RLock()
 	defer m.mtx.RUnlock()
 
 	return spew.Sdump(m.txs)
-<<<<<<< HEAD
-}
-
-func MempoolNew() (*mempool, error) {
-	return &mempool{
-		txs: make(map[chainhash.Hash]*mempoolTx, 10000),
-	}, nil
-=======
->>>>>>> 18ced3fe
 }