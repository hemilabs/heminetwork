--- conflicted
+++ resolved
@@ -669,6 +669,44 @@
 	return &tbcapi.BlockInsertRawResponse{BlockHash: &hash}, nil
 }
 
+func (s *Server) handleKeystonesByHeightRequest(ctx context.Context, req *tbcapi.KeystonesByHeightRequest) (any, error) {
+	log.Tracef("handleKeystonesByHeightRequest")
+	defer log.Tracef("handleKeystonesByHeightRequest exit")
+
+	bhb, err := s.db.BlockHeaderBest(ctx)
+	if err != nil {
+		e := protocol.NewInternalError(err)
+		return &tbcapi.KeystonesByHeightResponse{
+			Error: e.ProtocolError(),
+		}, e
+	}
+
+	kssList, err := s.KeystonesByHeight(ctx, req.Height, req.Depth)
+	if err != nil {
+		if errors.Is(err, database.ErrNotFound) {
+			return &tbcapi.KeystonesByHeightResponse{
+				BTCTipHeight: bhb.Height,
+				Error:        protocol.RequestErrorf("could not find keystones in range"),
+			}, nil
+		}
+		e := protocol.NewInternalError(err)
+		return &tbcapi.KeystonesByHeightResponse{
+			BTCTipHeight: bhb.Height,
+			Error:        e.ProtocolError(),
+		}, e
+	}
+
+	aks := make([]*hemi.L2KeystoneAbrev, len(kssList))
+	for i, k := range kssList {
+		aks[i] = hemi.L2KeystoneAbrevDeserialize(hemi.RawAbbreviatedL2Keystone(k.AbbreviatedKeystone))
+	}
+
+	return &tbcapi.KeystonesByHeightResponse{
+		L2KeystoneAbrevs: aks,
+		BTCTipHeight:     bhb.Height,
+	}, nil
+}
+
 func (s *Server) handleMempoolInfoRequest(_ context.Context, _ *tbcapi.MempoolInfoRequest) (any, error) {
 	log.Tracef("handleMempoolInfoRequest")
 	defer log.Tracef("handleMempoolInfoRequest exit")
@@ -722,101 +760,6 @@
 	return ks, ksBh, nil
 }
 
-func (s *Server) handleKeystonesByHeightRequest(ctx context.Context, req *tbcapi.KeystonesByHeightRequest) (any, error) {
-	log.Tracef("handleKeystonesByHeightRequest")
-	defer log.Tracef("handleKeystonesByHeightRequest exit")
-
-	bhb, err := s.db.BlockHeaderBest(ctx)
-	if err != nil {
-		e := protocol.NewInternalError(err)
-		return &tbcapi.KeystonesByHeightResponse{
-			Error: e.ProtocolError(),
-		}, e
-	}
-
-	kssList, err := s.KeystonesByHeight(ctx, req.Height, req.Depth)
-	if err != nil {
-		if errors.Is(err, database.ErrNotFound) {
-			return &tbcapi.KeystonesByHeightResponse{
-				BTCTipHeight: bhb.Height,
-				Error:        protocol.RequestErrorf("%v", err),
-			}, nil
-		}
-		e := protocol.NewInternalError(err)
-		return &tbcapi.KeystonesByHeightResponse{
-			BTCTipHeight: bhb.Height,
-			Error:        e.ProtocolError(),
-		}, e
-	}
-
-	aks := make([]*hemi.L2KeystoneAbrev, 0, len(kssList))
-	for _, k := range kssList {
-		aks = append(aks,
-			hemi.L2KeystoneAbrevDeserialize(hemi.RawAbbreviatedL2Keystone(k.AbbreviatedKeystone)))
-	}
-
-	return &tbcapi.KeystonesByHeightResponse{
-		L2KeystoneAbrevs: aks,
-		BTCTipHeight:     bhb.Height,
-	}, nil
-}
-
-<<<<<<< HEAD
-=======
-func (s *Server) handleMempoolInfoRequest(_ context.Context, _ *tbcapi.MempoolInfoRequest) (any, error) {
-	log.Tracef("handleMempoolInfoRequest")
-	defer log.Tracef("handleMempoolInfoRequest exit")
-
-	if !s.cfg.MempoolEnabled {
-		err := errors.New("mempool not enabled")
-		e := protocol.NewInternalError(err)
-		return &tbcapi.MempoolInfoResponse{
-			Error: e.ProtocolError(),
-		}, err
-	}
-
-	return &tbcapi.MempoolInfoResponse{
-		Size:  s.mempool.size,
-		TxNum: uint(len(s.mempool.txs)),
-	}, nil
-}
-
-func (s *Server) handleFeeEstimateRequest(ctx context.Context, _ *tbcapi.FeeEstimateRequest) (any, error) {
-	log.Tracef("handleFeeEstimateRequest")
-	defer log.Tracef("handleFeeEstimateRequest exit")
-
-	if !s.cfg.MempoolEnabled {
-		err := errors.New("mempool not enabled")
-		e := protocol.NewInternalError(err)
-		return &tbcapi.FeeEstimateResponse{
-			Error: e.ProtocolError(),
-		}, err
-	}
-
-	rf, err := s.mempool.GetRecommendedFees(ctx)
-	if err != nil {
-		e := protocol.NewInternalError(err)
-		return &tbcapi.FeeEstimateResponse{Error: e.ProtocolError()}, err
-	}
-
-	return &tbcapi.FeeEstimateResponse{
-		FeeEstimates: rf,
-	}, nil
-}
-
-func (s *Server) blockKeystoneByL2KeystoneAbrevHashRequest(ctx context.Context, hash chainhash.Hash) (*tbcd.Keystone, *tbcd.BlockHeader, error) {
-	ks, err := s.db.BlockKeystoneByL2KeystoneAbrevHash(ctx, hash)
-	if err != nil {
-		return nil, nil, fmt.Errorf("keystone by abbreviated hash: %w", err)
-	}
-	ksBh, err := s.db.BlockHeaderByHash(ctx, ks.BlockHash)
-	if err != nil {
-		return nil, nil, fmt.Errorf("block header by hash: %w", err)
-	}
-	return ks, ksBh, nil
-}
-
->>>>>>> 18ced3fe
 func (s *Server) handleBlockKeystoneByL2KeystoneAbrevHashRequest(ctx context.Context, req *tbcapi.BlocksByL2AbrevHashesRequest) (any, error) {
 	log.Tracef("handleBlockKeystoneByL2KeystoneAbrevHashRequest")
 	defer log.Tracef("handleBlockKeystoneByL2KeystoneAbrevHashRequest exit")
