// Copyright (c) 2024-2025 Hemi Labs, Inc.
// Use of this source code is governed by the MIT License,
// which can be found in the LICENSE file.

package tbc

import (
	"bytes"
	"context"
	"errors"
	"fmt"
	"math/big"
	"net"
	"net/http"
	"os"
	"slices"
	"strconv"
	"sync"
	"sync/atomic"
	"time"

	"github.com/btcsuite/btcd/blockchain"
	"github.com/btcsuite/btcd/btcutil"
	"github.com/btcsuite/btcd/chaincfg"
	"github.com/btcsuite/btcd/chaincfg/chainhash"
	btcmempool "github.com/btcsuite/btcd/mempool"
	"github.com/btcsuite/btcd/txscript"
	"github.com/btcsuite/btcd/wire"
	"github.com/davecgh/go-spew/spew"
	"github.com/dustin/go-humanize"
	"github.com/juju/loggo"
	"github.com/mitchellh/go-homedir"
	"github.com/prometheus/client_golang/prometheus"
	"github.com/shirou/gopsutil/v4/disk"
	"github.com/syndtr/goleveldb/leveldb"

	"github.com/hemilabs/heminetwork/api"
	"github.com/hemilabs/heminetwork/api/tbcapi"
	"github.com/hemilabs/heminetwork/database"
	dbnames "github.com/hemilabs/heminetwork/database/level"
	"github.com/hemilabs/heminetwork/database/tbcd"
	"github.com/hemilabs/heminetwork/database/tbcd/level"
	"github.com/hemilabs/heminetwork/service/deucalion"
	"github.com/hemilabs/heminetwork/service/pprof"
	"github.com/hemilabs/heminetwork/service/tbc/peer/rawpeer"
	"github.com/hemilabs/heminetwork/ttl"
)

const (
	logLevel = "INFO"
	appName  = "tbc"

	defaultPeersWanted   = 64
	minPeersRequired     = 64  // minimum number of peers in good map before cache is purged
	defaultPendingBlocks = 128 // 128 * ~4MB max memory use

	defaultMaxCachedKeystones = 1024 // number of cached keystones prior to flush

	defaultMaxCachedTxs = 1e6 // dual purpose cache, max key 69, max value 36

	networkLocalnet = "localnet" // XXX this needs to be rethought

	defaultCmdTimeout          = 7 * time.Second
	defaultPingTimeout         = 9 * time.Second
	defaultBlockPendingTimeout = 13 * time.Second

	defaultMempoolAge = 2 * 7 * 24 * time.Hour // two weeks
)

var (
	log = loggo.GetLogger(appName)

	Welcome = true // Use global to enable/disable welcome message

	zeroHash = new(chainhash.Hash) // used to check if a hash is invalid

	ErrTxAlreadyBroadcast = errors.New("tx already broadcast")
	ErrTxBroadcastNoPeers = errors.New("can't broadcast tx, no peers")
	ErrNotInDebugMode     = errors.New("debug flag not set")

	// upstreamStateIdKey is used for storing upstream state IDs
	// representing a unique state of an upstream system driving TBC state/
	upstreamStateIdKey = []byte("upstreamstateid")

	mainnetHemiGenesis = &HashHeight{
		Hash:   s2h("000000000000000000001d8132106b63876117569713ef4fe89d5a2f1173c66e"),
		Height: 859303,
	}

	testnet3HemiGenesis = &HashHeight{
		Hash:   s2h("0000000000000014a1717b82329a58e344f1821389d0415601f1b12ebce35881"),
		Height: 2577400,
	}
	localnetHemiGenesis = &HashHeight{
		Hash:   *chaincfg.RegressionNetParams.GenesisHash,
		Height: 0,
	}

	fixupStrategy = 3 // Do not touch unless your name is marco
)

func init() {
	if err := loggo.ConfigureLoggers(logLevel); err != nil {
		panic(err)
	}
}

type Config struct {
	AutoIndex               bool
	BlockCacheSize          string
	BlockheaderCacheSize    string
	BlockSanity             bool
	HemiIndex               bool
	LevelDBHome             string
	ListenAddress           string
	LogLevel                string
	MaxCachedKeystones      int
	MaxCachedTxs            int
	MempoolEnabled          bool
	DatabaseDebug           bool
	Network                 string
	PeersWanted             int
	PrometheusListenAddress string
	PrometheusNamespace     string
	PprofListenAddress      string
	Seeds                   []string

	// Fields used for running TBC in External Header Mode, where P2P is disabled
	// and TBC is used to determine consensus based on headers fed from external
	// code that manages the TBC node.
	ExternalHeaderMode      bool              // Whether Header-Only Mode is enabled
	EffectiveGenesisBlock   *wire.BlockHeader // The header to use as the first block in TBC's consensus view
	GenesisHeightOffset     uint64            // The height of the effective genesis block
	GenesisDifficultyOffset big.Int           // The cumulative difficulty of the effective genesis block
}

func NewDefaultConfig() *Config {
	return &Config{
		ListenAddress:        tbcapi.DefaultListen,
		BlockCacheSize:       "1gb",
		BlockheaderCacheSize: "128mb",
		LogLevel:             logLevel,
		MaxCachedKeystones:   defaultMaxCachedKeystones,
		MaxCachedTxs:         defaultMaxCachedTxs,
		MempoolEnabled:       true,
		PeersWanted:          defaultPeersWanted,
		PrometheusNamespace:  appName,
		ExternalHeaderMode:   false, // Default anyway, but for readability
		DatabaseDebug:        false, // Default anyway, but dangerous so be explicit
	}
}

type Server struct {
	mtx sync.RWMutex
	wg  sync.WaitGroup

	cfg *Config

	// fixup cache strategy
	fixupCache func(ctx context.Context, b *btcutil.Block, utxos map[tbcd.Outpoint]tbcd.CacheOutput) error

	// stats
	printTime      time.Time
	blocksSize     uint64 // cumulative block size written
	blocksInserted int    // blocks inserted since last print

	// mempool
<<<<<<< HEAD
	mempool *mempool
=======
	mempool *Mempool
>>>>>>> 18ced3fe

	// broadcast
	broadcast map[chainhash.Hash]*wire.MsgTx

	// missed block inventories during indexing
	invBlocks []*chainhash.Hash

	// bitcoin network
	wireNet     wire.BitcoinNet
	chainParams *chaincfg.Params
	timeSource  blockchain.MedianTimeSource
	checkpoints []checkpoint
	hemiGenesis *HashHeight
	pm          *PeerManager

	blocks *ttl.TTL // outstanding block downloads [hash]when/where
	pings  *ttl.TTL // outstanding pings

	indexing bool // when set we are indexing

	db tbcd.Database

	// Prometheus
	promCollectors  []prometheus.Collector
	promPollVerbose bool // set to true to print stats during poll
	prom            struct {
		syncInfo                  SyncInfo
		connected, good, bad      int
		mempoolCount, mempoolSize int
		blockCache                tbcd.CacheStats
		headerCache               tbcd.CacheStats
		diskFree                  uint64
	} // periodically updated by promPoll
	isRunning     bool
	cmdsProcessed prometheus.Counter

	// WebSockets
	sessions       map[string]*tbcWs
	requestTimeout time.Duration
}

func NewServer(cfg *Config) (*Server, error) {
	if cfg == nil {
		cfg = NewDefaultConfig()
	}

	// Only populate pings and blocks if not in External Header Mode
	var pings *ttl.TTL
	var blocks *ttl.TTL
	var err error
	if !cfg.ExternalHeaderMode {
		pings, err = ttl.New(cfg.PeersWanted, true)
		if err != nil {
			return nil, err
		}
		blocks, err = ttl.New(defaultPendingBlocks, true)
		if err != nil {
			return nil, err
		}
	}

	defaultRequestTimeout := 10 * time.Second // XXX: make config option?
	s := &Server{
		cfg:        cfg,
		printTime:  time.Now().Add(10 * time.Second),
		blocks:     blocks,
		pings:      pings,
		timeSource: blockchain.NewMedianTime(),
		cmdsProcessed: prometheus.NewCounter(prometheus.CounterOpts{
			Namespace: cfg.PrometheusNamespace,
			Name:      "rpc_calls_total",
			Help:      "The total number of successful RPC commands",
		}),
		sessions:        make(map[string]*tbcWs),
		requestTimeout:  defaultRequestTimeout,
		broadcast:       make(map[chainhash.Hash]*wire.MsgTx, 16),
		invBlocks:       make([]*chainhash.Hash, 0, 16),
		promPollVerbose: false,
	}

	// Only set pings and blocks if not in External Header Mode
	if !s.cfg.ExternalHeaderMode {
		s.blocks = blocks
		s.pings = pings
	}

	if s.cfg.MempoolEnabled {
		if s.cfg.ExternalHeaderMode {
			// Cannot combine mempool behavior with External Header Mode
			panic("cannot enable mempool on an external-header-only mode TBC instance")
		}
<<<<<<< HEAD
		s.mempool, err = MempoolNew()
=======
		s.mempool, err = NewMempool()
>>>>>>> 18ced3fe
		if err != nil {
			return nil, err
		}
	}

	wanted := defaultPeersWanted
	switch cfg.Network {
	case "mainnet":
		s.wireNet = wire.MainNet
		s.chainParams = &chaincfg.MainNetParams
		s.checkpoints = mainnetCheckpoints
		s.hemiGenesis = mainnetHemiGenesis

	case "testnet3", "upgradetest":
		// upgradetest is a special mode to verify database upgrades.
		// It pretends to be testnet3, however it hints to the database
		// layer that we do not want user interaction.
		// You probably should not touch this.
		s.wireNet = wire.TestNet3
		s.chainParams = &chaincfg.TestNet3Params
		s.checkpoints = testnet3Checkpoints
		s.hemiGenesis = testnet3HemiGenesis

	case networkLocalnet:
		s.wireNet = wire.TestNet
		s.chainParams = &chaincfg.RegressionNetParams
		s.checkpoints = localnetCheckpoints
		s.hemiGenesis = localnetHemiGenesis
		wanted = 1

	default:
		return nil, fmt.Errorf("invalid network: %v", cfg.Network)
	}

	// Only create a PeerManager if not in External Header Mode
	if !s.cfg.ExternalHeaderMode {
		pm, err := NewPeerManager(s.wireNet, s.cfg.Seeds, wanted)
		if err != nil {
			return nil, err
		}
		s.pm = pm
	}

	switch fixupStrategy {
	case 0:
		s.fixupCache = s.fixupCacheParallel
	case 1:
		s.fixupCache = s.fixupCacheSerial
	case 2:
		s.fixupCache = s.fixupCacheBatched
	case 3:
		s.fixupCache = s.fixupCacheChannel
	}

	return s, nil
}

func (s *Server) invInsertUnlocked(h chainhash.Hash) bool {
	for k := range s.invBlocks {
		if s.invBlocks[k].IsEqual(&h) {
			return false
		}
	}

	// Not found, thus return true for inserted
	s.invBlocks = append(s.invBlocks, &h)
	return true
}

func (s *Server) invInsert(h chainhash.Hash) bool {
	s.mtx.Lock()
	defer s.mtx.Unlock()
	return s.invInsertUnlocked(h)
}

func (s *Server) getHeadersByHashes(ctx context.Context, p *rawpeer.RawPeer, hashes ...*chainhash.Hash) error {
	log.Tracef("getHeadersByHashes %v %v", p, hashes)
	defer log.Tracef("getHeadersByHashes exit %v %v", p, hashes)

	ghs := wire.NewMsgGetHeaders()
	for _, hash := range hashes {
		err := ghs.AddBlockLocatorHash(hash)
		if err != nil {
			break
		}
	}
	if len(ghs.BlockLocatorHashes) == 0 {
		return errors.New("no block headers at provided hash")
	}
	if err := p.Write(defaultCmdTimeout, ghs); err != nil {
		return fmt.Errorf("write get headers: %w", err)
	}
	return nil
}

func (s *Server) getHeadersByHeights(ctx context.Context, p *rawpeer.RawPeer, heights ...uint64) error {
	log.Tracef("getHeadersByHeights %v %v", p, heights)
	defer log.Tracef("getHeadersByHeights exit %v %v", p, heights)

	ghs := wire.NewMsgGetHeaders()
	for _, height := range heights {
		bhs, err := s.BlockHeadersByHeight(ctx, height)
		if err != nil {
			break
		}
		for _, bh := range bhs {
			hash := bh.BlockHash()
			err = ghs.AddBlockLocatorHash(&hash)
			if err != nil {
				break
			}
		}
	}

	if len(ghs.BlockLocatorHashes) == 0 {
		return errors.New("no block headers at provided height")
	}
	if err := p.Write(defaultCmdTimeout, ghs); err != nil {
		return fmt.Errorf("write get headers: %w", err)
	}
	return nil
}

func (s *Server) pingExpired(ctx context.Context, key any, value any) {
	log.Tracef("pingExpired")
	defer log.Tracef("pingExpired exit")

	p, ok := value.(*rawpeer.RawPeer)
	if !ok {
		log.Errorf("invalid ping expired type: %T", value)
		return
	}
	log.Debugf("pingExpired %v", key)
	if err := p.Close(); err != nil {
		log.Debugf("ping %v: %v", key, err)
	}
}

func (s *Server) pingPeer(ctx context.Context, p *rawpeer.RawPeer) {
	log.Tracef("pingPeer %v", p)
	defer log.Tracef("pingPeer %v exit", p)

	// Cancel outstanding ping, should not happen
	peer := p.String()
	// No need to check error; this always races and simply is not an error.
	_ = s.pings.Cancel(peer)

	// We don't really care about the response. We just want to
	// write to the connection to make it fail if the other side
	// went away.
	log.Debugf("Pinging: %v", p)
	err := p.Write(defaultCmdTimeout, wire.NewMsgPing(uint64(time.Now().Unix())))
	if err != nil {
		log.Debugf("ping %v: %v", p, err)
		return
	}

	// Record outstanding ping
	s.pings.Put(ctx, defaultPingTimeout, peer, p, s.pingExpired, nil)
}

func (s *Server) mempoolPeer(ctx context.Context, p *rawpeer.RawPeer) {
	log.Tracef("mempoolPeer %v", p)
	defer log.Tracef("mempoolPeer %v exit", p)

	if !s.cfg.MempoolEnabled {
		return
	}

	// Don't ask for mempool if the other end does not advertise it.
	if !p.HasService(wire.SFNodeBloom) {
		return
	}

	err := p.Write(defaultCmdTimeout, wire.NewMsgMemPool())
	if err != nil {
		log.Debugf("mempool %v: %v", p, err)
		return
	}
}

func (s *Server) headersPeer(ctx context.Context, p *rawpeer.RawPeer) {
	log.Tracef("headersPeer %v", p)
	defer log.Tracef("headersPeer %v exit", p)

	bhb, err := s.db.BlockHeaderBest(ctx)
	if err != nil {
		log.Errorf("headers peer block header best: %v %v", p, err)
		return
	}
	if err = s.getHeadersByHashes(ctx, p, bhb.BlockHash()); err != nil {
		log.Errorf("headers peer sync indexers: %v", err)
		return
	}
}

func (s *Server) handleGeneric(ctx context.Context, p *rawpeer.RawPeer, msg wire.Message, raw []byte) error {
	// Do accept addr and ping commands before we consider the peer up.
	switch m := msg.(type) {
	case *wire.MsgAddr:
		if err := s.handleAddr(ctx, p, m); err != nil {
			return fmt.Errorf("handle generic addr: %w", err)
		}
	case *wire.MsgAddrV2:
		if err := s.handleAddrV2(ctx, p, m); err != nil {
			return fmt.Errorf("handle generic addr v2: %w", err)
		}

	case *wire.MsgBlock:
		if err := s.handleBlock(ctx, p, m, raw); err != nil {
			return fmt.Errorf("handle generic block: %w", err)
		}

	case *wire.MsgTx:
		if err := s.handleTx(ctx, p, m, raw); err != nil {
			return fmt.Errorf("handle generic transaction: %w", err)
		}

	case *wire.MsgInv:
		if err := s.handleInv(ctx, p, m, raw); err != nil {
			return fmt.Errorf("handle generic inv: %w", err)
		}

	case *wire.MsgPing:
		if err := s.handlePing(ctx, p, m); err != nil {
			return fmt.Errorf("handle generic ping: %w", err)
		}

	case *wire.MsgPong:
		if err := s.handlePong(ctx, p, m); err != nil {
			return fmt.Errorf("handle generic pong: %w", err)
		}

	case *wire.MsgNotFound:
		if err := s.handleNotFound(ctx, p, m, raw); err != nil {
			return fmt.Errorf("handle generic not found: %w", err)
		}

	case *wire.MsgGetData:
		if err := s.handleGetData(ctx, p, m, raw); err != nil {
			return fmt.Errorf("handle generic get data: %w", err)
		}

	case *wire.MsgMemPool:
		log.Infof("mempool: %v", spew.Sdump(m))

	case *wire.MsgHeaders:
		if err := s.handleHeaders(ctx, p, m); err != nil {
			return err
		}

	default:
		log.Tracef("unhandled message type %v: %T\n", p, msg)
	}
	return nil
}

func (s *Server) handlePeer(ctx context.Context, p *rawpeer.RawPeer) error {
	log.Tracef("handlePeer %v", p)

	var readError error
	defer func() {
		re := ""
		if readError != nil {
			re = fmt.Sprintf(" error: %v", readError)
		}
		// kill pending blocks and pings
		findPeer := func(value any) bool {
			if pp, ok := value.(*rawpeer.RawPeer); ok && pp.String() == p.String() {
				return true
			}
			return false
		}
		blks := s.blocks.DeleteByValue(findPeer)
		pings := s.pings.DeleteByValue(findPeer)
		log.Infof("Disconnected: %v blocks %v pings %v%v", p, blks, pings, re)

		// Not an interesting error since it races.
		_ = s.pm.Bad(ctx, p.String()) // always close peer
	}()

	// Ensure peer height is greater than ours.
	bhb, err := s.db.BlockHeaderBest(ctx)
	if err != nil {
		readError = err
		return fmt.Errorf("handle peer: %w", err)
	}
	remoteVersion, err := p.RemoteVersion()
	if err != nil {
		readError = err
		return fmt.Errorf("peer remote version: %w", err)
	}
	if uint64(remoteVersion.LastBlock) < bhb.Height {
		// Disconnect for now. We only want more or less synced peers.
		readError = err
		return fmt.Errorf("remote peer height below ours")
	} else {
		err := s.getHeadersByHeights(ctx, p,
			bhb.Height, bhb.Height-1000, bhb.Height-1999,
			previousCheckpointHeight(bhb.Height, s.checkpoints))
		if err != nil {
			readError = err
			return fmt.Errorf("handle peer heights: %w", err)
		}
	}

	// Get p2p information.
	err = p.Write(defaultCmdTimeout, wire.NewMsgGetAddr())
	if err != nil {
		readError = err
		return err
	}

	// Broadcast all tx's to new node.
	err = s.TxBroadcastAllToPeer(ctx, p)
	if err != nil {
		readError = err
		return err
	}

	// If we are caught up start collecting mempool data.
	if s.cfg.MempoolEnabled && p.HasService(wire.SFNodeBloom) && s.Synced(ctx).Synced {
		err := p.Write(defaultCmdTimeout, wire.NewMsgMemPool())
		if err != nil {
			readError = err
			return fmt.Errorf("mempool %v: %w", p, err)
		}
	}

	// XXX wave hands here for now but we should get 3 peers to agree that
	// this is a fork indeed.

	// Only now can we consider the peer connected
	verbose := false
	log.Infof("Connected: %v version %v agent %v", p,
		remoteVersion.ProtocolVersion, remoteVersion.UserAgent)
	defer log.Debugf("disconnect: %v", p)
	for {
		// See if we were interrupted, for the love of pete add ctx to wire
		select {
		case <-ctx.Done():
			return ctx.Err()
		default:
		}

		// Don't set a deadline. There is plenty of write activity that
		// will timeout on its own and cause a close resulting in the
		// err path being taken.
		msg, raw, err := p.Read(0)
		if errors.Is(err, wire.ErrUnknownMessage) {
			// skip unknown message
			continue
		} else if err != nil {
			readError = err
			return err
		}

		if verbose {
			log.Infof("%v: %v", p, spew.Sdump(msg))
		}

		err = s.handleGeneric(ctx, p, msg, raw)
		if err != nil {
			if errors.Is(err, ErrAlreadyIndexing) {
				continue
			}
			return err
		}
	}
}

func (s *Server) Running() bool {
	s.mtx.RLock()
	defer s.mtx.RUnlock()
	return s.isRunning
}

func (s *Server) testAndSetRunning(b bool) bool {
	s.mtx.Lock()
	defer s.mtx.Unlock()
	old := s.isRunning
	s.isRunning = b
	return old != s.isRunning
}

func (s *Server) promRunning() float64 {
	r := s.Running()
	if r {
		return 1
	}
	return 0
}

func (s *Server) promBlocksMissing() float64 {
	s.mtx.Lock()
	defer s.mtx.Unlock()
	return deucalion.IntToFloat((s.prom.syncInfo.AtLeastMissing))
}

func (s *Server) promSynced() float64 {
	s.mtx.Lock()
	defer s.mtx.Unlock()
	if s.prom.syncInfo.Synced {
		return 1
	}
	return 0
}

func (s *Server) promBlockHeader(m *prometheus.GaugeVec) {
	s.mtx.Lock()
	defer s.mtx.Unlock()
	bh := s.prom.syncInfo.BlockHeader

	m.Reset()
	m.With(prometheus.Labels{
		"hash":      bh.Hash.String(),
		"timestamp": strconv.Itoa(int(bh.Timestamp)),
	}).Set(deucalion.Uint64ToFloat(bh.Height))
}

func (s *Server) promUtxo() float64 {
	s.mtx.Lock()
	defer s.mtx.Unlock()
	return deucalion.Uint64ToFloat(s.prom.syncInfo.Utxo.Height)
}

func (s *Server) promTx() float64 {
	s.mtx.Lock()
	defer s.mtx.Unlock()
	return deucalion.Uint64ToFloat(s.prom.syncInfo.Tx.Height)
}

func (s *Server) promKeystone() float64 {
	s.mtx.Lock()
	defer s.mtx.Unlock()
	return deucalion.Uint64ToFloat(s.prom.syncInfo.Keystone.Height)
}

func (s *Server) promConnectedPeers() float64 {
	s.mtx.Lock()
	defer s.mtx.Unlock()
	return deucalion.IntToFloat(s.prom.connected)
}

func (s *Server) promGoodPeers() float64 {
	s.mtx.Lock()
	defer s.mtx.Unlock()
	return deucalion.IntToFloat(s.prom.good)
}

func (s *Server) promBadPeers() float64 {
	s.mtx.Lock()
	defer s.mtx.Unlock()
	return deucalion.IntToFloat(s.prom.bad)
}

func (s *Server) promMempoolCount() float64 {
	s.mtx.Lock()
	defer s.mtx.Unlock()
	return deucalion.IntToFloat(s.prom.mempoolCount)
}

func (s *Server) promMempoolSize() float64 {
	s.mtx.Lock()
	defer s.mtx.Unlock()
	return deucalion.IntToFloat(s.prom.mempoolSize)
}

func (s *Server) promBlockCacheHits() float64 {
	s.mtx.Lock()
	defer s.mtx.Unlock()
	return deucalion.IntToFloat(s.prom.blockCache.Hits)
}

func (s *Server) promBlockCacheMisses() float64 {
	s.mtx.Lock()
	defer s.mtx.Unlock()
	return deucalion.IntToFloat(s.prom.blockCache.Misses)
}

func (s *Server) promBlockCachePurges() float64 {
	s.mtx.Lock()
	defer s.mtx.Unlock()
	return deucalion.IntToFloat(s.prom.blockCache.Purges)
}

func (s *Server) promBlockCacheSize() float64 {
	s.mtx.Lock()
	defer s.mtx.Unlock()
	return deucalion.IntToFloat(s.prom.blockCache.Size)
}

func (s *Server) promBlockCacheItems() float64 {
	s.mtx.Lock()
	defer s.mtx.Unlock()
	return deucalion.IntToFloat(s.prom.blockCache.Items)
}

func (s *Server) promHeaderCacheHits() float64 {
	s.mtx.Lock()
	defer s.mtx.Unlock()
	return deucalion.IntToFloat(s.prom.headerCache.Hits)
}

func (s *Server) promHeaderCacheMisses() float64 {
	s.mtx.Lock()
	defer s.mtx.Unlock()
	return deucalion.IntToFloat(s.prom.headerCache.Misses)
}

func (s *Server) promHeaderCachePurges() float64 {
	s.mtx.Lock()
	defer s.mtx.Unlock()
	return deucalion.IntToFloat(s.prom.headerCache.Purges)
}

func (s *Server) promHeaderCacheSize() float64 {
	s.mtx.Lock()
	defer s.mtx.Unlock()
	return deucalion.IntToFloat(s.prom.headerCache.Size)
}

func (s *Server) promHeaderCacheItems() float64 {
	s.mtx.Lock()
	defer s.mtx.Unlock()
	return deucalion.IntToFloat(s.prom.headerCache.Items)
}

func (s *Server) promDiskFree() float64 {
	s.mtx.Lock()
	defer s.mtx.Unlock()
	return deucalion.Uint64ToFloat(s.prom.diskFree)
}

func diskFree(path string) (uint64, error) {
	du, err := disk.Usage(path)
	if err != nil {
		return 0, fmt.Errorf("usage: %w", err)
	}
	return du.Free, nil
}

func (s *Server) promPoll(ctx context.Context) error {
	for {
		select {
		case <-ctx.Done():
			return ctx.Err()
		case <-time.After(5 * time.Second):
		}

		s.prom.syncInfo = s.Synced(ctx)
		s.prom.connected, s.prom.good, s.prom.bad = s.pm.Stats()
		s.prom.blockCache = s.db.BlockCacheStats()
		s.prom.headerCache = s.db.BlockHeaderCacheStats()
		if s.cfg.MempoolEnabled {
			s.prom.mempoolCount, s.prom.mempoolSize = s.mempool.stats(ctx)
		}

		if s.promPollVerbose {
			s.mtx.RLock()
			log.Infof("Pending blocks %v/%v connected peers %v "+
				"good peers %v bad peers %v mempool %v %v "+
				"block cache hits: %v misses: %v purges: %v size: %v "+
				"blocks: %v",
				s.blocks.Len(), defaultPendingBlocks, s.prom.connected,
				s.prom.good, s.prom.bad, s.prom.mempoolCount,
				humanize.Bytes(uint64(s.prom.mempoolSize)),
				s.prom.blockCache.Hits, s.prom.blockCache.Misses,
				s.prom.blockCache.Purges,
				humanize.Bytes(uint64(s.prom.blockCache.Size)),
				s.prom.blockCache.Items)
			s.mtx.RUnlock()
		}
	}
}

// blksMissing checks the block cache and the database and returns true if all
// blocks have not been downloaded. This function must be called with the lock
// held.
// XXX do we still need a locked/unlocked version of this code?
func (s *Server) blksMissing(ctx context.Context) bool {
	// Do cheap memory check first
	if s.blocks.Len() != 0 {
		return true
	}

	// Do expensive database check
	bm, err := s.db.BlocksMissing(ctx, 1)
	if err != nil {
		log.Errorf("blocks missing: %v", err)
		return true // this is really kind of terminal
	}
	return len(bm) > 0
}

func (s *Server) handleAddr(_ context.Context, p *rawpeer.RawPeer, msg *wire.MsgAddr) error {
	log.Tracef("handleAddr (%v): %v", p, len(msg.AddrList))
	defer log.Tracef("handleAddr exit (%v)", p)

	peers := make([]string, len(msg.AddrList))
	for i, a := range msg.AddrList {
		peers[i] = net.JoinHostPort(a.IP.String(), strconv.Itoa(int(a.Port)))
	}

	s.pm.HandleAddr(peers)

	return nil
}

func (s *Server) handleAddrV2(_ context.Context, p *rawpeer.RawPeer, msg *wire.MsgAddrV2) error {
	log.Tracef("handleAddrV2 (%v): %v", p, len(msg.AddrList))
	defer log.Tracef("handleAddrV2 exit (%v)", p)

	peers := make([]string, 0, len(msg.AddrList))
	for _, a := range msg.AddrList {
		addr := net.JoinHostPort(a.Addr.String(), strconv.Itoa(int(a.Port)))
		if len(addr) < 7 {
			// 0.0.0.0
			continue
		}
		peers = append(peers, addr)
	}

	s.pm.HandleAddr(peers)

	return nil
}

func (s *Server) handlePing(ctx context.Context, p *rawpeer.RawPeer, msg *wire.MsgPing) error {
	log.Tracef("handlePing %v", p)
	defer log.Tracef("handlePing exit %v", p)

	pong := wire.NewMsgPong(msg.Nonce)
	err := p.Write(defaultCmdTimeout, pong)
	if err != nil {
		return fmt.Errorf("could not write pong message %v: %w", p, err)
	}
	log.Tracef("handlePing %v: pong %v", p, pong.Nonce)

	return nil
}

func (s *Server) handlePong(ctx context.Context, p *rawpeer.RawPeer, pong *wire.MsgPong) error {
	log.Tracef("handlePong %v", p)
	defer log.Tracef("handlePong exit %v", p)

	if err := s.pings.Cancel(p.String()); err != nil {
		return fmt.Errorf("cancel: %w", err)
	}

	log.Tracef("handlePong %v: pong %v", p, pong.Nonce)
	return nil
}

func (s *Server) downloadBlock(ctx context.Context, p *rawpeer.RawPeer, ch chainhash.Hash) error {
	log.Tracef("downloadBlock")
	defer log.Tracef("downloadBlock exit")

	getData := wire.NewMsgGetData()
	getData.InvList = append(getData.InvList,
		&wire.InvVect{
			Type: wire.InvTypeBlock,
			Hash: ch,
		})

	s.mtx.Lock()
	defer s.mtx.Unlock()
	err := p.Write(defaultCmdTimeout, getData)
	if err != nil {
		if !errors.Is(err, net.ErrClosed) &&
			!errors.Is(err, os.ErrDeadlineExceeded) &&
			!errors.Is(err, rawpeer.ErrNoConn) {
			log.Errorf("download block write: %v %v", p, err)
		}
	}
	return err
}

func (s *Server) downloadBlockFromRandomPeer(ctx context.Context, block chainhash.Hash) error {
	log.Tracef("downloadBlockFromRandomPeer")
	defer log.Tracef("downloadBlockFromRandomPeer exit")

	rp, err := s.pm.Random()
	if err != nil {
		return fmt.Errorf("random peer %v: %w", block, err)
	}
	s.blocks.Put(ctx, defaultBlockPendingTimeout, block.String(), rp,
		s.blockExpired, nil)
	// Not an error. Checking and logging this will fill up logs with EOF.
	//nolint:errcheck // Error is intentionally ignored.
	go s.downloadBlock(ctx, rp, block)

	return nil
}

func (s *Server) DownloadBlockFromRandomPeers(ctx context.Context, block chainhash.Hash, count uint) (*btcutil.Block, error) {
	log.Tracef("DownloadBlockFromRandomPeers %v %v", count, block)
	defer log.Tracef("DownloadBlockFromRandomPeers %v %v exit", count, block)

	blk, err := s.db.BlockByHash(ctx, block)
	if err != nil {
		if errors.Is(err, database.ErrBlockNotFound) {
			for range count {
				err := s.downloadBlockFromRandomPeer(ctx, block)
				if err != nil {
					log.Errorf("async download: %v", err)
					continue
				}
			}
			return nil, nil
		}
		return nil, err
	}

	return blk, nil
}

func (s *Server) handleBlockExpired(ctx context.Context, key any, value any) error {
	log.Tracef("handleBlockExpired")
	defer log.Tracef("handleBlockExpired exit")

	// handleBlockExpired is called numerous times after SIGTERM. This call
	// will fail with database closed error and is very loud.
	select {
	case <-ctx.Done():
		return nil
	default:
	}

	p, ok := value.(*rawpeer.RawPeer)
	if !ok {
		// this really should not happen
		return fmt.Errorf("invalid peer type: %T", value)
	}
	if _, ok := key.(string); !ok {
		// this really should not happen
		return fmt.Errorf("invalid key type: %T", key)
	}

	// Ensure block is on main chain, if it is not it is deleted from
	// blocks missing database.
	hash, err := chainhash.NewHashFromStr(key.(string))
	if err != nil {
		return fmt.Errorf("new hash: %w", err)
	}
	bhX, err := s.db.BlockHeaderByHash(ctx, *hash)
	if err != nil {
		return fmt.Errorf("block header by hash: %w", err)
	}
	canonical, _ := s.isCanonical(ctx, bhX)
	if err != nil {
		return fmt.Errorf("is canonical: %v %w", hash, err)
	}

	if !canonical {
		log.Infof("Deleting from blocks missing database: %v %v %v",
			p, bhX.Height, bhX)
		err := s.db.BlockMissingDelete(ctx, int64(bhX.Height), bhX.Hash)
		if err != nil {
			return fmt.Errorf("block expired delete missing: %w", err)
		}

		// Block exists on a fork, stop downloading it.
		return nil
	}

	log.Infof("Block expired: %v %v", p, hash)

	// Legit timeout, return error so that it can be retried.
	return fmt.Errorf("timeout %v", key)
}

func (s *Server) blockExpired(ctx context.Context, key any, value any) {
	log.Tracef("blockExpired")
	defer log.Tracef("blockExpired exit")

	err := s.handleBlockExpired(ctx, key, value)
	if err != nil {
		// Close peer.
		if p, ok := value.(*rawpeer.RawPeer); ok {
			p.Close() // kill peer
			if !errors.Is(err, leveldb.ErrClosed) {
				log.Errorf("block expired: %v %v", p, err)
			}
		}
	}
}

func (s *Server) downloadMissingTx(ctx context.Context, p *rawpeer.RawPeer) error {
	log.Tracef("downloadMissingTx")
	defer log.Tracef("downloadMissingTx exit")

	getData, err := s.mempool.getDataConstruct(ctx)
	if err != nil {
		return fmt.Errorf("download missing tx: %w", err)
	}
	err = p.Write(defaultCmdTimeout, getData)
	if err != nil {
		// peer dead, make sure it is reaped
		p.Close() // XXX this should not happen here
		if !errors.Is(err, net.ErrClosed) &&
			!errors.Is(err, os.ErrDeadlineExceeded) {
			log.Errorf("download missing tx write: %v %v", p, err)
		}
	}
	return err
}

func (s *Server) handleTx(ctx context.Context, p *rawpeer.RawPeer, msg *wire.MsgTx, raw []byte) error {
	log.Tracef("handleTx")
	defer log.Tracef("handleTx exit")

	if !(s.cfg.MempoolEnabled && s.Synced(ctx).Synced) {
		return nil
	}

	// If we have processed this tx in the past, exit. This is a little
	// racy but it is worth pre-testing to prevent expensive database
	// lookups to determine input values.
	if s.mempool.txProcessed(msg.TxHash()) {
		return nil
	}

	bhb, err := s.db.BlockHeaderBest(ctx)
	if err != nil {
		return err // should not happen so fail
	}

	// Reject obvious bad tx' here
	utx := btcutil.NewTx(msg)
	err = btcmempool.CheckTransactionStandard(utx, int32(bhb.Height)+1, bhb.Timestamp(),
		btcmempool.DefaultMinRelayTxFee, MaxTxVersion)
	if err != nil {
		// do allow runes which are rejected, this is a really shitty test though
		seen := 0
		for k := range msg.TxOut {
			// out 0 op_return
			//     1 witness_v1_taproot
			//     2 witness_v0_scripthash
			//     3 witness_v0_scripthash
			switch k {
			case 0:
				if txscript.IsNullData(msg.TxOut[k].PkScript) {
					seen++
				}
			case 1:
				if txscript.IsPayToTaproot(msg.TxOut[k].PkScript) {
					seen++
				}
			case 2:
				if txscript.IsPayToWitnessScriptHash(msg.TxOut[k].PkScript) {
					seen++
				}
			case 3:
				if txscript.IsPayToWitnessScriptHash(msg.TxOut[k].PkScript) {
					seen++
				}
			default:
				seen = 0 // force failure
			}
		}
		if seen != 4 {
			return nil
		}
	}

	mptx, err := s.mempoolTxNew(ctx, utx)
	if err != nil {
		return fmt.Errorf("new mempool tx: %w", err)
	}
	return s.mempool.TxInsert(ctx, mptx)
}

func (s *Server) syncBlocks(ctx context.Context) {
	log.Tracef("syncBlocks")
	defer log.Tracef("syncBlocks exit")

	// Set to true to disallow blocks to be downloaded in parallel with
	// blockheaders.
	if false {
		// See where best block is at
		bhb, err := s.db.BlockHeaderBest(ctx)
		if err != nil {
			log.Errorf("sync blocks: %v", err)
			return
		}
		if time.Since(bhb.Timestamp()) > 4*time.Hour {
			return
		}
	}

	// Prevent race condition with 'want', which may cause the cache
	// capacity to be exceeded.
	s.mtx.Lock()
	defer s.mtx.Unlock()

	want := defaultPendingBlocks - s.blocks.Len()
	if want <= 0 {
		return
	}
	bm, err := s.db.BlocksMissing(ctx, want)
	if err != nil {
		log.Errorf("blocks missing: %v", err)
		return
	}

	if len(bm) == 0 {
		// Exit if AutoIndex isn't enabled.
		if !s.cfg.AutoIndex {
			return
		}
		// XXX rethink closure, this is because of index flag mutex.
		go func() {
			var (
				eval  database.BlockNotFoundError
				block chainhash.Hash
			)
			err := s.SyncIndexersToBest(ctx)
			switch {
			case errors.Is(err, nil):
			case errors.Is(err, context.Canceled):
				return
			case errors.Is(err, leveldb.ErrClosed):
				return
			case errors.Is(err, ErrAlreadyIndexing):
				return

			case errors.As(err, &eval):
				block = eval.Hash
				err := s.downloadBlockFromRandomPeer(ctx, block)
				if err != nil {
					log.Errorf("download block random peer: %v", err)
				} else {
					log.Infof("Download missed block: %v", block)
				}
				return

			default:
				panic(fmt.Errorf("sync blocks: %T %w", err, err))
			}

			// Get block headers that we missed during indexing.
			if s.Synced(ctx).Synced {
				s.mtx.Lock()
				ib := s.invBlocks
				s.invBlocks = make([]*chainhash.Hash, 0, 16)
				s.mtx.Unlock()

				// Fixup ib array to not ask for block headers
				// we already have.
				ib = slices.DeleteFunc(ib, func(h *chainhash.Hash) bool {
					_, _, err := s.BlockHeaderByHash(ctx, *h)
					return err == nil
				})

				// Flush out blocks we saw during quiece.
				log.Debugf("download missed block headers %v", len(ib))

				if len(ib) == 0 {
					log.Debugf("nothing to do")
					return
				}

				hp := func(ctx context.Context, p *rawpeer.RawPeer) {
					if err = s.getHeadersByHashes(ctx, p, ib...); err != nil {
						log.Errorf("missed block headers: %v %v",
							p, err)
						return
					}
				}
				s.pm.All(ctx, hp)
			} else {
				log.Debugf("handle all")
				s.pm.All(ctx, s.headersPeer)
			}
		}()
		return
	}

	for k := range bm {
		bi := bm[k]
		hash, _ := chainhash.NewHash(bi.Hash[:])
		hashS := hash.String()
		if _, _, err := s.blocks.Get(hashS); err == nil {
			// Already being downloaded.
			continue
		}
		if err := s.downloadBlockFromRandomPeer(ctx, *hash); err != nil {
			// This can happen during startup or when the network
			// is starved.
			// XXX: Probably too loud, remove later.
			select {
			case <-ctx.Done():
				return
			default:
			}
			log.Errorf("random peer %v: %v", hashS, err)
			return
		}
	}
}

// RemoveExternalHeaders removes the provided headers from TBC's state knowledge,
// setting the canonical tip to the provided tip. This method can only be
// used when TBC is running in External Header Mode.
//
// The upstream state id is an optional identifier that the caller can use to track
// some upstream state which represents TBC's own state once this removal is
// performed. For example, op-geth uses this to track the hash of the EVM block
// which cumulatively represents TBC's entire header knowledge after the removal
// is processed, such that re-applying all Bitcoin Attributes Deposited transactions
// in the EVM from genesis to that hash would result in TBC having this state.
//
// This upstream state id is tracked in TBC rather than upstream in the caller so
// that updates to the upstreamCursor are always made atomically with the
// corresponding TBC database state transition. Otherwise, an unexpected termination
// between updating TBC state and recording the updated upstreamCursor could cause
// state corruption.
func (s *Server) RemoveExternalHeaders(ctx context.Context, headers *wire.MsgHeaders, tipAfterRemoval *wire.BlockHeader, upstreamStateId []byte) (tbcd.RemoveType, *tbcd.BlockHeader, error) {
	if !s.cfg.ExternalHeaderMode {
		return tbcd.RTInvalid, nil,
			errors.New("RemoveExternalHeaders called on TBC instance that is not in external header mode")
	}

	if len(headers.Headers) == 0 {
		return tbcd.RTInvalid, nil,
			errors.New("RemoveExternalHeaders called with no headers")
	}

	if upstreamStateId == nil {
		return tbcd.RTInvalid, nil,
			errors.New("upstream state invalid")
	}

	if tipAfterRemoval == nil {
		return tbcd.RTInvalid, nil,
			errors.New("RemoveExternalHeaders called with no tipAfterRemoval")
	}

	// Check that chain is contiguous
	for i := 1; i < len(headers.Headers); i++ {
		bh := headers.Headers[i].PrevBlock
		ph := headers.Headers[i-1].BlockHash()
		if !bh.IsEqual(&ph) {
			// Chain is not contiguous / linear as this block does
			// not connect to parent
			return tbcd.RTInvalid, nil,
				fmt.Errorf("remove external headers: header with hash %s at index %d does not connect to "+
					"previous header with hash %s at index %d",
					bh.String(), i, ph.String(), i-1)
		}
	}

	ph := func(ctx context.Context, batches map[string]tbcd.Batch) error {
		b, ok := batches[dbnames.MetadataDB]
		if !ok {
			return fmt.Errorf("post hook batch not found: %v",
				dbnames.MetadataDB)
		}
		level.BatchAppend(ctx, b.Batch, []tbcd.Row{
			{Key: upstreamStateIdKey, Value: upstreamStateId},
		})
		return nil
	}

	// We aren't checking error because we want to pass everything from db
	// upstream
	it, por, err := s.db.BlockHeadersRemove(ctx, headers, tipAfterRemoval, ph)

	// Caller of RemoveExternalHeaders wants fork geometry info, parent of
	// removal set, and must handle error upstream as an error here
	// generally represents an issue with the header additions/removals
	// provided by upstream code.
	return it, por, err
}

// AddExternalHeaders XXX if we are passing in upstreamStateId then why does
// the default live in tbcd?
func (s *Server) AddExternalHeaders(ctx context.Context, headers *wire.MsgHeaders, upstreamStateId []byte) (tbcd.InsertType, *tbcd.BlockHeader, *tbcd.BlockHeader, int, error) {
	if !s.cfg.ExternalHeaderMode {
		return tbcd.ITInvalid, nil, nil, 0,
			errors.New("AddExternalHeaders called on TBC instance that is not in external header mode")
	}

	if len(headers.Headers) == 0 {
		return tbcd.ITInvalid, nil, nil, 0,
			errors.New("AddExternalHeaders called with no headers")
	}

	if upstreamStateId == nil {
		return tbcd.ITInvalid, nil, nil, 0,
			errors.New("upstream state invalid")
	}

	// Check that chain is contiguous
	for i := 1; i < len(headers.Headers); i++ {
		bh := headers.Headers[i].PrevBlock
		ph := headers.Headers[i-1].BlockHash()
		if !bh.IsEqual(&ph) {
			// Chain is not contiguous / linear as this block does
			// not connect to parent
			return tbcd.ITInvalid, nil, nil, 0,
				fmt.Errorf("add external headers: header with hash %s at index %d does not connect to "+
					"previous header with hash %s at index %d",
					bh.String(), i, ph.String(), i-1)
		}
	}

	ph := func(ctx context.Context, batches map[string]tbcd.Batch) error {
		b, ok := batches[dbnames.MetadataDB]
		if !ok {
			return fmt.Errorf("post hook batch not found: %v",
				dbnames.MetadataDB)
		}
		level.BatchAppend(ctx, b.Batch, []tbcd.Row{
			{Key: upstreamStateIdKey, Value: upstreamStateId},
		})
		return nil
	}

	// We aren't checking error because we want to pass everything from db
	// upstream
	it, cbh, lbh, n, err := s.db.BlockHeadersInsert(ctx, headers, ph)

	// Caller of AddExternalHeaders wants fork geometry change, canonical
	// and last inserted header, and must handle error upstream as an error
	// here generally represents an issue with the header
	// additions/removals provided by upstream code.
	return it, cbh, lbh, n, err
}

func (s *Server) handleHeaders(ctx context.Context, p *rawpeer.RawPeer, msg *wire.MsgHeaders) error {
	log.Tracef("handleHeaders (%v): %v", p, len(msg.Headers))
	defer log.Tracef("handleHeaders exit (%v): %v", p, len(msg.Headers))

	// When quiesced do not handle headers but do cache them.
	s.mtx.Lock()
	if s.indexing {
		x := len(s.invBlocks)
		for k := range msg.Headers {
			s.invInsertUnlocked(msg.Headers[k].BlockHash())
		}
		if len(s.invBlocks) != x {
			log.Debugf("handleHeaders indexing %v %v",
				len(msg.Headers), len(s.invBlocks))
		}
		s.mtx.Unlock()
		return ErrAlreadyIndexing
	}
	s.mtx.Unlock()

	if len(msg.Headers) == 0 {
		// This may signify the end of IBD but isn't 100%.
		if s.blksMissing(ctx) {
			bhb, err := s.db.BlockHeaderBest(ctx)
			if err != nil {
				log.Errorf("blockheaders %v: %v", p, err)
			} else {
				log.Debugf("blockheaders caught up at %v: %v",
					p, bhb.HH())
			}
		} else {
			if s.cfg.MempoolEnabled && s.Synced(ctx).Synced {
				// Start building the mempool.
				s.pm.All(ctx, s.mempoolPeer)
			}
		}

		// Always call syncBlocks, it either downloads more blocks or
		// kicks of indexing.
		go s.syncBlocks(ctx)

		return nil
	}

	// // Diagnostic for a failed get headers command.
	// if s.chainParams.GenesisHash.IsEqual(&msg.Headers[0].PrevBlock) {
	//	bhb, err := s.db.BlockHeaderBest(ctx)
	//	if err != nil {
	//		return fmt.Errorf("blockheaders genesis %v: %w", p, err)
	//	}
	//	if bhb.Height != 0 {
	//		panic("got genesis")
	//	}
	// }

	// This code works because duplicate blockheaders are rejected later on
	// but only after a somewhat expensive parameter setup and database
	// call.
	//
	// There really is no good way of determining if we can escape the
	// expensive calls so we just eat it.
	var pbhHash *chainhash.Hash
	for k := range msg.Headers {
		if pbhHash != nil && pbhHash.IsEqual(&msg.Headers[k].PrevBlock) {
			return fmt.Errorf("cannot connect %v index %v",
				msg.Headers[k].PrevBlock, k)
		}
		pbhHash = &msg.Headers[k].PrevBlock
	}

	// When running in normal (not External Header) mode, do not set
	// upstream state IDs
	it, cbh, lbh, n, err := s.db.BlockHeadersInsert(ctx, msg, nil)
	if err != nil {
		// This ends the race between peers during IBD. It should
		// starve the slower peers and eventually we end up with one
		// peer for headers download.

		if errors.Is(err, database.ErrDuplicate) {
			// This happens when all block headers we asked for
			// already exist.

			// XXX for now don't do parallel blockheader downloads.
			// Seems to really slow the process down.
			//
			// We already have these headers. Ask for best headers
			// despite racing with other peers. We do that to
			// prevent stalling the download.
			// bhb, err := s.db.BlockHeaderBest(ctx)
			// if err != nil {
			//	log.Errorf("block header best %v: %v", p, err)
			//	return
			// }
			// if err = s.getHeaders(ctx, p, bhb.Header); err != nil {
			//	log.Errorf("get headers %v: %v", p, err)
			//	return
			// }
			return nil
		}
		// Real error, abort header fetch
		return fmt.Errorf("block headers insert: %w", err)
	}

	// Note that BlockHeadersInsert always returns the canonical tip
	// blockheader.
	var height uint64
	switch it {
	case tbcd.ITChainExtend:
		height = cbh.Height

		// Ask for next batch of headers at canonical tip.
		if err = s.getHeadersByHashes(ctx, p, cbh.BlockHash()); err != nil {
			return fmt.Errorf("get headers: %w", err)
		}

	case tbcd.ITForkExtend:
		height = lbh.Height

		// Ask for more block headers at the fork tip and also ask for
		// more block headers at canonical tip.
		if err = s.getHeadersByHashes(ctx, p, lbh.BlockHash(), cbh.BlockHash()); err != nil {
			return fmt.Errorf("get headers fork extend: %w", err)
		}

	case tbcd.ITChainFork:
		height = cbh.Height

		if s.Synced(ctx).Synced {
			// XXX this is racy but is a good enough test
			// to get past most of this.
			panic("chain forked, unwind/rewind indexes")
		}

		// Ask for more block headers at the fork tip and also ask for
		// more block headers at canonical tip.
		if err = s.getHeadersByHashes(ctx, p, lbh.BlockHash(), cbh.BlockHash()); err != nil {
			return fmt.Errorf("get headers fork: %w", err)
		}

	default:
		// Can't happen.
		return fmt.Errorf("invalid insert type: %d", it)
	}

	// log.Infof("Inserted (%v) %v block headers height %v", it, n, height)
	log.Infof("Inserted (%v) %v block headers height %v %v", it, n, height, p)

	return nil
}

func (s *Server) BlockInsert(ctx context.Context, blk *wire.MsgBlock) (int64, error) {
	return s.db.BlockInsert(ctx, btcutil.NewBlock(blk))
}

func (s *Server) BlockHeadersInsert(ctx context.Context, headers *wire.MsgHeaders) (tbcd.InsertType, *tbcd.BlockHeader, *tbcd.BlockHeader, int, error) {
	return s.db.BlockHeadersInsert(ctx, headers, nil)
}

func (s *Server) handleBlock(ctx context.Context, p *rawpeer.RawPeer, msg *wire.MsgBlock, raw []byte) error {
	log.Tracef("handleBlock (%v)", p)
	defer log.Tracef("handleBlock exit (%v)", p)

	block := btcutil.NewBlock(msg)
	bhs := block.Hash().String()
	// Not an error due to normal racing conditions.
	_, _ = s.blocks.Delete(bhs) // remove block from ttl regardless of insert result

	// Whatever happens, kick cache in the nuts on the way out.
	defer func() {
		// kick cache
		go s.syncBlocks(ctx)
	}()

	if s.cfg.BlockSanity {
		err := blockchain.CheckBlockSanity(block, s.chainParams.PowLimit,
			s.timeSource)
		if err != nil {
			return fmt.Errorf("handle block unable to validate block hash %v: %w",
				bhs, err)
		}

		// Contextual check of block
		//
		// We do want these checks however we download the blockchain
		// out of order this we will have to do something clever for
		// prevNode.
		//
		// header := &block.MsgBlock().Header
		// flags := blockchain.BFNone
		// err := blockchain.CheckBlockHeaderContext(header, prevNode, flags, bctxt, false)
		// if err != nil {
		//	log.Errorf("Unable to validate context of block hash %v: %v", bhs, err)
		//	return
		// }
	}

	height, err := s.db.BlockInsert(ctx, block) // XXX see if we can use raw here
	if err != nil {
		return fmt.Errorf("database block insert %v: %w", bhs, err)
	} else {
		log.Infof("Insert block %v at %v txs %v %v", bhs, height,
			len(msg.Transactions), msg.Header.Timestamp)
	}

	// Reap broadcast messages.
	txHashes, _ := block.MsgBlock().TxHashes()
	s.mtx.Lock()
	for _, v := range txHashes {
		if _, ok := s.broadcast[v]; ok {
			delete(s.broadcast, v)
			log.Infof("broadcast tx %v included in %v %v", v, bhs, height)
		}
	}
	s.mtx.Unlock()

	// Reap txs from mempool for blocks that are within defaultMempoolAge.
	// Sync flag is always false here so don't check it, just remove tx's
	// from mempool.
	blocktime := block.MsgBlock().Header.Timestamp
	now := time.Now()
	mempoolAge := now.Add(-defaultMempoolAge)
	if blocktime.After(mempoolAge) && s.cfg.MempoolEnabled {
		s.mempool.txsRemove(ctx, txHashes)
	}

	log.Debugf("inserted block at height %d, parent hash %s",
		height, block.MsgBlock().Header.PrevBlock)

	s.mtx.Lock()
	// Stats
	s.blocksSize += uint64(len(raw))
	s.blocksInserted++

	if now.After(s.printTime) {
		var (
			mempoolCount   int
			mempoolSize    int
			connectedPeers int
		)
		if s.cfg.MempoolEnabled {
			mempoolCount, mempoolSize = s.mempool.stats(ctx)
		}

		// Grab some peer stats as well
		connectedPeers, goodPeers, badPeers := s.pm.Stats()

		// This is super awkward but prevents calculating N inserts *
		// time.Before(10*time.Second).
		delta := now.Sub(s.printTime.Add(-10 * time.Second))

		log.Infof("Inserted %v blocks (%v) in the last %v",
			s.blocksInserted, humanize.Bytes(s.blocksSize), delta)
		log.Infof("Pending blocks %v/%v connected peers %v good peers %v "+
			"bad peers %v mempool %v %v",
			s.blocks.Len(), defaultPendingBlocks, connectedPeers, goodPeers,
			badPeers, mempoolCount, humanize.Bytes(uint64(mempoolSize)))

		// Reset stats
		s.blocksSize = 0
		s.blocksInserted = 0
		s.printTime = now.Add(10 * time.Second)
	}
	s.mtx.Unlock()

	return nil
}

func (s *Server) handleInv(ctx context.Context, p *rawpeer.RawPeer, msg *wire.MsgInv, raw []byte) error {
	switch msg.InvList[0].Type {
	case wire.InvTypeTx:
	case wire.InvTypeBlock:
	default:
		// log.Infof("%v: %T", p, m)
		log.Infof("handleInv (%v) %v", p, msg.InvList[0].Type)
	}
	log.Tracef("handleInv (%v)", p)
	defer log.Tracef("handleInv exit (%v)", p)

	var txsFound bool

	for _, v := range msg.InvList {
		switch v.Type {
		case wire.InvTypeError:
			log.Errorf("inventory error: %v", v.Hash)
		case wire.InvTypeTx:
			// handle these later or else we have to insert txs one
			// at a time while taking a mutex.
			txsFound = true
		case wire.InvTypeBlock:
			// Make sure we haven't seen block header yet.
			_, _, err := s.BlockHeaderByHash(ctx, v.Hash)
			if err == nil {
				return nil
			}
			if s.invInsert(v.Hash) {
				log.Debugf("inventory block: %v", v.Hash)
			}
		case wire.InvTypeFilteredBlock:
			log.Debugf("inventory filtered block: %v", v.Hash)
		case wire.InvTypeWitnessBlock:
			log.Infof("inventory witness block: %v", v.Hash)
		case wire.InvTypeWitnessTx:
			log.Infof("inventory witness tx: %v", v.Hash)
		case wire.InvTypeFilteredWitnessBlock:
			log.Debugf("inventory filtered witness block: %v", v.Hash)
		default:
			log.Errorf("inventory unknown: %v", spew.Sdump(v.Hash))
		}
	}

	if s.cfg.MempoolEnabled && txsFound && s.Synced(ctx).Synced {
		if err := s.mempool.invTxsInsert(ctx, msg); err != nil {
			//nolint:errcheck // Error is intentionally ignored.
			go s.downloadMissingTx(ctx, p)
		}
	}

	return nil
}

func (s *Server) handleNotFound(ctx context.Context, p *rawpeer.RawPeer, msg *wire.MsgNotFound, raw []byte) error {
	// log.Infof("handleNotFound %v", spew.Sdump(msg))
	// defer log.Infof("handleNotFound exit")

	// // XXX keep here to see if it spams logs
	// log.Infof("NotFound: %v %v", p, spew.Sdump(msg))

	return nil
}

func (s *Server) handleGetData(ctx context.Context, p *rawpeer.RawPeer, msg *wire.MsgGetData, raw []byte) error {
	log.Tracef("handleGetData %v", p)
	defer log.Tracef("handleGetData %v exit", p)

	for _, v := range msg.InvList {
		switch v.Type {
		case wire.InvTypeError:
			log.Errorf("get data error: %v", v.Hash)
		case wire.InvTypeTx:
			s.mtx.RLock()
			if tx, ok := s.broadcast[v.Hash]; ok {
				log.Debugf("handleGetData %v", spew.Sdump(msg))
				txc := tx.Copy()
				err := p.Write(defaultCmdTimeout, txc)
				if err != nil {
					log.Errorf("write tx: %v", err)
				}
			}
			s.mtx.RUnlock()
		case wire.InvTypeBlock:
			log.Infof("get data block: %v", v.Hash)
		case wire.InvTypeFilteredBlock:
			log.Infof("get data filtered block: %v", v.Hash)
		case wire.InvTypeWitnessBlock:
			log.Infof("get data witness block: %v", v.Hash)
		case wire.InvTypeWitnessTx:
			log.Infof("get data witness tx: %v", v.Hash)
		case wire.InvTypeFilteredWitnessBlock:
			log.Infof("get data filtered witness block: %v", v.Hash)
		default:
			log.Errorf("get data unknown: %v", spew.Sdump(v.Hash))
		}
	}

	return nil
}

func (s *Server) insertGenesis(ctx context.Context, height uint64, diff *big.Int) error {
	log.Tracef("insertGenesis")
	defer log.Tracef("insertGenesis exit")

	// We really should be inserting the block first but block insert
	// verifies that a block header exists.
	log.Infof("Inserting genesis block and header: %v", s.chainParams.GenesisHash)
	err := s.db.BlockHeaderGenesisInsert(ctx, s.chainParams.GenesisBlock.Header, height, diff)
	if err != nil {
		return fmt.Errorf("genesis block header insert: %w", err)
	}

	log.Debugf("Inserting genesis block")
	_, err = s.db.BlockInsert(ctx, btcutil.NewBlock(s.chainParams.GenesisBlock))
	if err != nil {
		return fmt.Errorf("genesis block insert: %w", err)
	}

	return nil
}

// BlockByHash returns a block with the given hash.
func (s *Server) BlockByHash(ctx context.Context, hash chainhash.Hash) (*btcutil.Block, error) {
	log.Tracef("BlockByHash")
	defer log.Tracef("BlockByHash exit")

	if s.cfg.ExternalHeaderMode {
		return nil, errors.New("cannot call BlockByHash on TBC running in External Header mode")
	}

	return s.db.BlockByHash(ctx, hash)
}

// KeystonesByHeight returns the first occurrence found of keystones
// at a given height + range. The given height is excluded.
func (s *Server) KeystonesByHeight(ctx context.Context, height uint32, depth int) ([]tbcd.Keystone, error) {
	log.Tracef("KeystonesByHeight")
	defer log.Tracef("KeystonesByHeight exit")

	if s.cfg.ExternalHeaderMode {
		return nil, errors.New("cannot call KeystonesByHeight on TBC running in External Header mode")
	}

	return s.db.KeystonesByHeight(ctx, height, depth)
}

// XXX should we return a form of tbcd.BlockHeader which contains all info? and
// note that the return parameters here are reversed from BlockHeaderBest call.
func (s *Server) BlockHeaderByHash(ctx context.Context, hash chainhash.Hash) (*wire.BlockHeader, uint64, error) {
	log.Tracef("BlockHeaderByHash")
	defer log.Tracef("BlockHeaderByHash exit")

	bh, err := s.db.BlockHeaderByHash(ctx, hash)
	if err != nil {
		return nil, 0, fmt.Errorf("db block header by hash: %w", err)
	}
	bhw, err := bh.Wire()
	if err != nil {
		return nil, 0, fmt.Errorf("bytes to header: %w", err)
	}
	return bhw, bh.Height, nil
}

func (s *Server) BlocksMissing(ctx context.Context, count int) ([]tbcd.BlockIdentifier, error) {
	log.Tracef("BlocksMissing")
	defer log.Tracef("BlocksMissing exit")

	if s.cfg.ExternalHeaderMode {
		return nil, errors.New("cannot call BlocksMissing on TBC running in External Header mode")
	}

	return s.db.BlocksMissing(ctx, count)
}

func (s *Server) RawBlockHeadersByHeight(ctx context.Context, height uint64) ([]api.ByteSlice, error) {
	log.Tracef("RawBlockHeadersByHeight")
	defer log.Tracef("RawBlockHeadersByHeight exit")

	bhs, err := s.db.BlockHeadersByHeight(ctx, height)
	if err != nil {
		return nil, err
	}

	headers := make([]api.ByteSlice, 0, len(bhs))
	for _, bh := range bhs {
		headers = append(headers, bh.Header[:])
	}
	return headers, nil
}

func (s *Server) BlockHeadersByHeight(ctx context.Context, height uint64) ([]*wire.BlockHeader, error) {
	log.Tracef("BlockHeadersByHeight")
	defer log.Tracef("BlockHeadersByHeight exit")

	blockHeaders, err := s.db.BlockHeadersByHeight(ctx, height)
	if err != nil {
		return nil, err
	}

	wireBlockHeaders := make([]*wire.BlockHeader, 0, len(blockHeaders))
	for _, bh := range blockHeaders {
		w, err := bh.Wire()
		if err != nil {
			return nil, err
		}
		wireBlockHeaders = append(wireBlockHeaders, w)
	}
	return wireBlockHeaders, nil
}

// RawBlockHeaderBest returns the raw header for the best known block.
// XXX should we return cumulative difficulty, hash?
func (s *Server) RawBlockHeaderBest(ctx context.Context) (uint64, api.ByteSlice, error) {
	log.Tracef("RawBlockHeaderBest")
	defer log.Tracef("RawBlockHeaderBest exit")

	bhb, err := s.db.BlockHeaderBest(ctx)
	if err != nil {
		return 0, nil, err
	}
	return bhb.Height, bhb.Header[:], nil
}

func (s *Server) DifficultyAtHash(ctx context.Context, hash chainhash.Hash) (*big.Int, error) {
	log.Tracef("DifficultyAtHash")
	defer log.Tracef("DifficultyAtHash exit")

	blockHeader, err := s.db.BlockHeaderByHash(ctx, hash)
	if err != nil {
		return nil, err
	}

	return &blockHeader.Difficulty, nil
}

// BlockHeaderBest returns the headers for the best known blocks.
func (s *Server) BlockHeaderBest(ctx context.Context) (uint64, *wire.BlockHeader, error) {
	log.Tracef("BlockHeadersBest")
	defer log.Tracef("BlockHeadersBest exit")

	blockHeader, err := s.db.BlockHeaderBest(ctx)
	if err != nil {
		return 0, nil, err
	}
	wbh, err := blockHeader.Wire()
	return blockHeader.Height, wbh, err
}

func (s *Server) BalanceByAddress(ctx context.Context, encodedAddress string) (uint64, error) {
	log.Tracef("BalanceByAddress")
	defer log.Tracef("BalanceByAddress exit")

	if s.cfg.ExternalHeaderMode {
		return 0, errors.New("cannot call BalanceByAddress on TBC running in External Header mode")
	}

	addr, err := btcutil.DecodeAddress(encodedAddress, s.chainParams)
	if err != nil {
		return 0, err
	}

	script, err := txscript.PayToAddrScript(addr)
	if err != nil {
		return 0, err
	}

	balance, err := s.db.BalanceByScriptHash(ctx,
		tbcd.NewScriptHashFromScript(script))
	if err != nil {
		return 0, err
	}

	return balance, nil
}

func (s *Server) BalanceByScriptHash(ctx context.Context, hash tbcd.ScriptHash) (uint64, error) {
	log.Tracef("BalanceByScriptHash")
	defer log.Tracef("BalanceByScriptHash exit")

	if s.cfg.ExternalHeaderMode {
		return 0, errors.New("cannot call BalanceByScriptHash on TBC running in External Header mode")
	}

	balance, err := s.db.BalanceByScriptHash(ctx, hash)
	if err != nil {
		return 0, err
	}

	return balance, nil
}

func (s *Server) UtxosByAddress(ctx context.Context, filterMempool bool, encodedAddress string, start uint64, count uint64) ([]tbcd.Utxo, error) {
	log.Tracef("UtxosByAddress")
	defer log.Tracef("UtxosByAddress exit")

	if s.cfg.ExternalHeaderMode {
		return nil, errors.New("cannot call UtxosByAddress on TBC running in External Header mode")
	}

	addr, err := btcutil.DecodeAddress(encodedAddress, s.chainParams)
	if err != nil {
		return nil, err
	}

	script, err := txscript.PayToAddrScript(addr)
	if err != nil {
		return nil, err
	}
	utxos, err := s.db.UtxosByScriptHash(ctx, tbcd.NewScriptHashFromScript(script),
		start, count)
	if err != nil {
		return nil, err
	}

	// XXX should we return an error if filterMempool
	// is true and mempoolEnabled is false?
	if filterMempool && s.cfg.MempoolEnabled {
		return s.mempool.FilterUtxos(ctx, utxos)
	}
	return utxos, nil
}

func (s *Server) UtxosByScriptHash(ctx context.Context, hash tbcd.ScriptHash, start uint64, count uint64) ([]tbcd.Utxo, error) {
	log.Tracef("UtxosByScriptHash")
	defer log.Tracef("UtxosByScriptHash exit")

	if s.cfg.ExternalHeaderMode {
		return nil, errors.New("cannot call UtxosByScriptHash on " +
			"TBC running in External Header mode")
	}

	return s.db.UtxosByScriptHash(ctx, hash, start, count)
}

func (s *Server) UtxosByScriptHashCount(ctx context.Context, hash tbcd.ScriptHash) (uint64, error) {
	log.Tracef("UtxosByScriptHashCount")
	defer log.Tracef("UtxosByScriptHashCount exit")

	if s.cfg.ExternalHeaderMode {
		return 0, errors.New("cannot call UtxosByScriptHashCount on " +
			"TBC running in External Header mode")
	}

	return s.db.UtxosByScriptHashCount(ctx, hash)
}

func (s *Server) BlockKeystoneByL2KeystoneAbrevHash(ctx context.Context, abrevhash chainhash.Hash) (*tbcd.Keystone, error) {
	log.Tracef("BlockKeystoneByL2KeystoneAbrevHash")
	defer log.Tracef("BlockKeystoneByL2KeystoneAbrevHash exit")

	return s.db.BlockKeystoneByL2KeystoneAbrevHash(ctx, abrevhash)
}

func (s *Server) KeystoneTxsByL2KeystoneAbrevHash(ctx context.Context, abrevhash chainhash.Hash, depth uint) ([]tbcapi.KeystoneTx, error) {
	log.Tracef("KeystoneTxsByL2KeystoneAbrevHash")
	defer log.Tracef("KeystoneTxsByL2KeystoneAbrevHash exit")

	first, err := s.db.BlockKeystoneByL2KeystoneAbrevHash(ctx, abrevhash)
	if err != nil {
		return nil, err
	}
	_ = first

	return nil, errors.New("noy yet")
}

// ScriptHashAvailableToSpend returns a boolean which indicates whether
// a specific output (uniquely identified by TxId output index) is
// available for spending in the UTXO table.
// This function can return false for two reasons:
//  1. The outpoint was already spent
//  2. The outpoint never existed
func (s *Server) ScriptHashAvailableToSpend(ctx context.Context, txId chainhash.Hash, index uint32) (bool, error) {
	log.Tracef("ScriptHashAvailableToSpend")
	defer log.Tracef("ScriptHashAvailableToSpend exit")
	if s.cfg.ExternalHeaderMode {
		return false, errors.New("cannot call script hash available to spend on TBC running in External Header mode")
	}

	txIdBytes := [32]byte(txId.CloneBytes())
	op := tbcd.NewOutpoint(txIdBytes, index)
	sh, err := s.db.ScriptHashByOutpoint(ctx, op)
	if err != nil {
		return false, err
	}

	if sh != nil {
		// Found it, therefore is unspent
		return true, nil
	}

	// Did not find it, therefore either spent or never existed
	return false, nil
}

func (s *Server) SpentOutputsByTxId(ctx context.Context, txId chainhash.Hash) ([]tbcd.SpentInfo, error) {
	log.Tracef("SpentOutputsByTxId")
	defer log.Tracef("SpentOutputsByTxId exit")

	if s.cfg.ExternalHeaderMode {
		return nil, errors.New("cannot call SpentOutputsByTxId on TBC running in External Header mode")
	}

	// As it is written now it returns all spent outputs per the tx index view.
	si, err := s.db.SpentOutputsByTxId(ctx, txId)
	if err != nil {
		return nil, err
	}

	return si, nil
}

func (s *Server) BlockInTxIndex(ctx context.Context, blkid chainhash.Hash) (bool, error) {
	log.Tracef("BlockInTxIndex")
	defer log.Tracef("BlockInTxIndex exit")

	if s.cfg.ExternalHeaderMode {
		return false, errors.New("cannot call BlockInTxIndex on TBC running in External Header mode")
	}

	// As it is written now it returns true/false per the tx index view.
	return s.db.BlockInTxIndex(ctx, blkid)
}

func (s *Server) BlockHashByTxId(ctx context.Context, txId chainhash.Hash) (*chainhash.Hash, error) {
	log.Tracef("BlockHashByTxId")
	defer log.Tracef("BlockHashByTxId exit")

	if s.cfg.ExternalHeaderMode {
		return nil, errors.New("cannot call BlockHashByTxId on TBC running in External Header mode")
	}

	return s.db.BlockHashByTxId(ctx, txId)
}

func (s *Server) TxById(ctx context.Context, txId chainhash.Hash) (*wire.MsgTx, error) {
	log.Tracef("TxById")
	defer log.Tracef("TxById exit")

	if s.cfg.ExternalHeaderMode {
		return nil, errors.New("cannot call TxById on TBC running in External Header mode")
	}

	blockHash, err := s.db.BlockHashByTxId(ctx, txId)
	if err != nil {
		return nil, err
	}
	block, err := s.db.BlockByHash(ctx, *blockHash)
	if err != nil {
		return nil, err
	}
	for _, tx := range block.Transactions() {
		if tx.Hash().IsEqual(&txId) {
			return tx.MsgTx(), nil
		}
	}

	return nil, database.ErrNotFound
}

func (s *Server) TxBroadcastAllToPeer(ctx context.Context, p *rawpeer.RawPeer) error {
	log.Tracef("TxBroadcastAllToPeer %v", p)
	defer log.Tracef("TxBroadcastAllToPeer %v exit", p)

	if s.cfg.ExternalHeaderMode {
		return errors.New("cannot call TxBroadcastAllToPeer on TBC running in External Header mode")
	}

	s.mtx.RLock()
	if len(s.broadcast) == 0 {
		s.mtx.RUnlock()
		return nil
	}

	invTx := wire.NewMsgInv()
	for k := range s.broadcast {
		err := invTx.AddInvVect(wire.NewInvVect(wire.InvTypeTx, &k))
		if err != nil {
			s.mtx.RUnlock()
			return fmt.Errorf("invalid vector: %w", err)
		}
	}
	s.mtx.RUnlock()

	err := p.Write(defaultCmdTimeout, invTx)
	if err != nil {
		return fmt.Errorf("broadcast all %v: %w", p, err)
	}

	log.Debugf("broadcast all txs to peer %v: tx count %v", p, len(invTx.InvList))

	return nil
}

func (s *Server) TxBroadcast(ctx context.Context, tx *wire.MsgTx, force bool) (*chainhash.Hash, error) {
	log.Tracef("TxBroadcast")
	defer log.Tracef("TxBroadcast exit")

	if s.cfg.ExternalHeaderMode {
		return nil, errors.New("cannot call TxBroadcast on TBC running in External Header mode")
	}

	if tx == nil {
		return nil, errors.New("tx: nil")
	}

	s.mtx.Lock()
	if _, ok := s.broadcast[tx.TxHash()]; ok && !force {
		s.mtx.Unlock()
		return nil, ErrTxAlreadyBroadcast
	}
	s.broadcast[tx.TxHash()] = tx
	txb := tx.Copy()
	s.mtx.Unlock()

	txHash := txb.TxHash()
	invTx := wire.NewMsgInv()
	err := invTx.AddInvVect(wire.NewInvVect(wire.InvTypeTx, &txHash))
	if err != nil {
		return nil, fmt.Errorf("invalid vector: %w", err)
	}
	var success atomic.Uint64
	inv := func(ctx context.Context, p *rawpeer.RawPeer) {
		log.Tracef("inv %v", p)
		defer log.Tracef("inv %v exit", p)

		err := p.Write(defaultCmdTimeout, invTx)
		if err != nil {
			log.Debugf("inv %v: %v", p, err)
			return
		}
		success.Add(1)
	}
	s.pm.AllBlock(ctx, inv)

	if success.Load() == 0 {
		return nil, ErrTxBroadcastNoPeers
	}

	if s.cfg.MempoolEnabled {
		// Add Tx to our own mempool instead of waiting for it to come
		// over p2p.
		mptx, err := s.mempoolTxNew(ctx, btcutil.NewTx(tx))
		if err != nil {
			log.Errorf("mempool tx: %w", err)
		} else if err := s.mempool.TxInsert(ctx, mptx); err != nil {
			log.Errorf("broacast mempool tx: %w", err)
		}
	}

	return &txHash, nil
}

func (s *Server) DatabaseVersion(ctx context.Context) (int, error) {
	return s.db.Version(ctx)
}

func (s *Server) DatabaseMetadataDel(ctx context.Context, key []byte) error {
	if !s.cfg.DatabaseDebug {
		return ErrNotInDebugMode
	}
	return s.db.MetadataDel(ctx, key)
}

func (s *Server) DatabaseMetadataPut(ctx context.Context, key []byte, value []byte) error {
	if !s.cfg.DatabaseDebug {
		return ErrNotInDebugMode
	}
	return s.db.MetadataPut(ctx, key, value)
}

func (s *Server) DatabaseMetadataGet(ctx context.Context, key []byte) ([]byte, error) {
	return s.db.MetadataGet(ctx, key)
}

func (s *Server) BlockHeaderByUtxoIndex(ctx context.Context) (*tbcd.BlockHeader, error) {
	return s.db.BlockHeaderByUtxoIndex(ctx)
}

func (s *Server) BlockHeaderByTxIndex(ctx context.Context) (*tbcd.BlockHeader, error) {
	return s.db.BlockHeaderByTxIndex(ctx)
}

func (s *Server) BlockHeaderByKeystoneIndex(ctx context.Context) (*tbcd.BlockHeader, error) {
	return s.db.BlockHeaderByKeystoneIndex(ctx)
}

func (s *Server) parseTx(ctx context.Context, tx *wire.MsgTx) (int64, int64, map[wire.OutPoint]struct{}, error) {
	var iv, ov int64
	txins := make(map[wire.OutPoint]struct{}, len(tx.TxIn))
	for _, txIn := range tx.TxIn {
		po := txIn.PreviousOutPoint
		wtxo, err := s.txOutFromOutPoint(ctx, tbcd.NewOutpoint(po.Hash, po.Index))
		if err != nil {
			return 0, 0, nil, err
		}
		iv += wtxo.Value

		txins[po] = struct{}{}
	}

	for _, txOut := range tx.TxOut {
		ov += txOut.Value
	}

	return iv, ov, txins, nil
}

<<<<<<< HEAD
func (s *Server) mempoolTxNew(ctx context.Context, utx *btcutil.Tx) (*mempoolTx, error) {
=======
func (s *Server) mempoolTxNew(ctx context.Context, utx *btcutil.Tx) (*MempoolTx, error) {
>>>>>>> 18ced3fe
	// Create mempool tx
	inValue, outValue, txins, err := s.parseTx(ctx, utx.MsgTx())
	if err != nil {
		return nil, fmt.Errorf("cannot obtain values from tx: %w", err)
	}
<<<<<<< HEAD
	return &mempoolTx{
=======
	return &MempoolTx{
>>>>>>> 18ced3fe
		id:       utx.MsgTx().TxHash(),
		weight:   blockchain.GetTransactionWeight(utx),
		size:     btcmempool.GetTxVirtualSize(utx),
		outValue: outValue,
		inValue:  inValue,
		expires:  time.Now().Add(defaultMempoolAge),
		txins:    txins,
	}, nil
}

// FeesByBlockHash calculates the median fee for the provided block.
func (s *Server) FeesByBlockHash(ctx context.Context, hash chainhash.Hash) (*tbcapi.FeeEstimate, error) {
	log.Tracef("FeesByBlockHash")
	defer log.Tracef("FeesByBlockHash exit")

	if s.cfg.ExternalHeaderMode {
		return nil, errors.New("fees by block hash: external header mode")
	}

	b, err := s.db.BlockByHash(ctx, hash)
	if err != nil {
		return nil, fmt.Errorf("fees by block hash block: %w", err)
	}

<<<<<<< HEAD
	mp, err := MempoolNew()
=======
	mp, err := NewMempool()
>>>>>>> 18ced3fe
	if err != nil {
		return nil, fmt.Errorf("could not create mempool: %w", err)
	}

	// Create mempool txs from block txs
	for _, utx := range b.Transactions() {
		if blockchain.IsCoinBase(utx) {
			// Skip coinbase inputs
			continue
		}
		mptx, err := s.mempoolTxNew(ctx, utx)
		if err != nil {
			return nil, fmt.Errorf("new mempool tx: %w", err)
		}
		if err = mp.TxInsert(ctx, mptx); err != nil {
			return nil, fmt.Errorf("cannot insert tx in mempool: %w", err)
		}
	}

	rf, err := mp.GetRecommendedFees(ctx)
	if err != nil {
		return nil, fmt.Errorf("could not get recommended fees: %w", err)
	}

	return rf[0], nil
}

// FullBlockAvailable returns whether TBC has the full block
// corresponding to the specified hash available in its database.
func (s *Server) FullBlockAvailable(ctx context.Context, hash chainhash.Hash) (bool, error) {
	if s.cfg.ExternalHeaderMode {
		return false, errors.New("cannot call full block available on TBC running in External Header mode")
	}

	return s.db.BlockExistsByHash(ctx, hash)
}

// UpstreamStateId fetches the last-stored upstream state ID.  If the last
// header insertion/removal did not specify an upstream state ID, this will
// return the default upstream state ID.
func (s *Server) UpstreamStateId(ctx context.Context) (*[32]byte, error) {
	log.Tracef("UpstreamStateId")
	defer log.Tracef("UpstreamStateId exit")

	if !s.cfg.ExternalHeaderMode {
		return nil, errors.New("upstream state id: " +
			"not running in external header mode")
	}

	usi, err := s.db.MetadataGet(ctx, upstreamStateIdKey)
	if err != nil {
		return nil, err
	}
	var x [32]byte
	copy(x[:], usi)
	return &x, nil
}

// SetUpstreamStateId sets a new upstream state ID without making any other
// state changes to TBC, used when the upstream state is updated without
// requiring any TBC updates.
func (s *Server) SetUpstreamStateId(ctx context.Context, upstreamStateId [32]byte) error {
	log.Tracef("SetUpstreamStateId")
	defer log.Tracef("SetUpstreamStateId exit")

	if !s.cfg.ExternalHeaderMode {
		return errors.New("set upstream state id: " +
			"not running in external header mode")
	}

	return s.db.MetadataPut(ctx, upstreamStateIdKey, upstreamStateId[:])
}

type SyncInfo struct {
	Synced bool `json:"synced"` // True when all indexing is caught up

	AtLeastMissing int `json:"at_least_missing"` // Blocks missing 0-63 is counted, >=64 returns -1

	BlockHeader HashHeight `json:"blockheader_index_height"`
	Keystone    HashHeight `json:"keystone_index_height"`
	Tx          HashHeight `json:"tx_index_height"`
	Utxo        HashHeight `json:"utxo_index_height"`
}

func (s *Server) synced(ctx context.Context) (si SyncInfo) {
	// These values are cached in leveldb so it is ok to call with mutex
	// held.
	//
	// Note that index heights are start indexing values thus they are off
	// by one from the last block height seen.
	bhb, err := s.db.BlockHeaderBest(ctx)
	if err != nil {
		// XXX this happens because we shut down and blocks come in.
		// The context is canceled but wire isn't smart enough so we
		// make it here. We should not be testing for leveldb errors
		// here but the real fix is return an error or add ctx to wire.
		// This is a workaround. Code prints a bunch of crap during IBD
		// when shutdown because of this.
		// XXX make this a function?
		select {
		case <-ctx.Done():
			return
		default:
		}
		panic(err)
	}
	// Ensure we have genesis or the Synced flag will be true if metadata
	// does not exist.
	if zeroHash.IsEqual(&bhb.Hash) {
		panic("no genesis")
	}
	si.BlockHeader.Hash = bhb.Hash
	si.BlockHeader.Height = bhb.Height
	si.BlockHeader.Timestamp = bhb.Timestamp().Unix()

	// utxo index
	utxoHH, err := s.UtxoIndexHash(ctx)
	if err != nil {
		utxoHH = &HashHeight{}
	}
	si.Utxo = *utxoHH

	// tx index
	txHH, err := s.TxIndexHash(ctx)
	if err != nil {
		txHH = &HashHeight{}
	}
	si.Tx = *txHH

	// Find out how many blocks are missing.
	var (
		blksMissing = true
		maxMissing  = 64
	)
	// expensive check
	bm, err := s.db.BlocksMissing(ctx, maxMissing)
	if err != nil {
		panic(err)
	}
	if len(bm) >= maxMissing {
		// -1 is sentinel meaning > 64
		si.AtLeastMissing = -1
	} else {
		si.AtLeastMissing = len(bm)
		if si.AtLeastMissing == 0 {
			blksMissing = false
		}
	}

	if utxoHH.Hash.IsEqual(&bhb.Hash) && txHH.Hash.IsEqual(&bhb.Hash) &&
		!s.indexing && !blksMissing {
		// If keystone indexers are disabled we are synced.
		if !s.cfg.HemiIndex {
			si.Synced = true
			return
		}

		// Perform additional keystone indexer tests.
		keystoneHH, err := s.KeystoneIndexHash(ctx)
		if err != nil {
			keystoneHH = &HashHeight{}
		}
		si.Keystone = *keystoneHH
		if keystoneHH.Hash.IsEqual(&bhb.Hash) {
			si.Synced = true
			return
		}
	}
	return
}

// Synced returns true if all block headers, blocks and all indexes are caught up.
func (s *Server) Synced(ctx context.Context) SyncInfo {
	s.mtx.Lock()
	defer s.mtx.Unlock()

	if s.cfg.ExternalHeaderMode {
		panic("cannot call Synced on TBC running in External Header mode")
	}

	return s.synced(ctx)
}

// dbOpen opens the underlying server database.
func (s *Server) dbOpen(ctx context.Context) error {
	log.Tracef("dbOpen")
	defer log.Tracef("dbOpen exit")

	// This should have been verified but let's not make assumptions.
	switch s.cfg.Network {
	case "testnet3":
	case "mainnet":
	case "upgradetest":
	case networkLocalnet: // XXX why is this here?, this breaks the filepath.Join
	default:
		return fmt.Errorf("unsupported network: %v", s.cfg.Network)
	}

	// Open db.
	cfg, err := level.NewConfig(s.cfg.Network, s.cfg.LevelDBHome,
		s.cfg.BlockheaderCacheSize, s.cfg.BlockCacheSize)
	if err != nil {
		return err
	}
	s.db, err = level.New(ctx, cfg)
	if err != nil {
		return err
	}

	return nil
}

func (s *Server) dbClose() error {
	log.Tracef("dbClose")
	defer log.Tracef("dbClose")

	return s.db.Close()
}

// Collectors returns the Prometheus collectors available for the server.
func (s *Server) Collectors() []prometheus.Collector {
	s.mtx.Lock()
	defer s.mtx.Unlock()

	if s.promCollectors == nil {
		// Naming: https://prometheus.io/docs/practices/naming/
		s.promCollectors = []prometheus.Collector{
			s.cmdsProcessed,
			newValueVecFunc(prometheus.NewGaugeVec(prometheus.GaugeOpts{
				Namespace: s.cfg.PrometheusNamespace,
				Name:      "block_height",
				Help:      "Best block canonical height and hash",
			}, []string{"hash", "timestamp"}), s.promBlockHeader),
			prometheus.NewGaugeFunc(prometheus.GaugeOpts{
				Namespace: s.cfg.PrometheusNamespace,
				Name:      "blocks_missing",
				Help:      "Number of missing blocks. -1 means more than 64 missing",
			}, s.promBlocksMissing),
			prometheus.NewGaugeFunc(prometheus.GaugeOpts{
				Namespace: s.cfg.PrometheusNamespace,
				Name:      "running",
				Help:      "Whether the TBC service is running",
			}, s.promRunning),
			prometheus.NewGaugeFunc(prometheus.GaugeOpts{
				Namespace: s.cfg.PrometheusNamespace,
				Name:      "synced",
				Help:      "Whether the TBC service is synced",
			}, s.promSynced),
			prometheus.NewGaugeFunc(prometheus.GaugeOpts{
				Namespace: s.cfg.PrometheusNamespace,
				Name:      "utxo_sync_height",
				Help:      "Height of the UTXO indexer",
			}, s.promUtxo),
			prometheus.NewGaugeFunc(prometheus.GaugeOpts{
				Namespace: s.cfg.PrometheusNamespace,
				Name:      "tx_sync_height",
				Help:      "Height of transaction indexer",
			}, s.promTx),
			prometheus.NewGaugeFunc(prometheus.GaugeOpts{
				Namespace: s.cfg.PrometheusNamespace,
				Name:      "peers_connected",
				Help:      "Number of peers connected",
			}, s.promConnectedPeers),
			prometheus.NewGaugeFunc(prometheus.GaugeOpts{
				Namespace: s.cfg.PrometheusNamespace,
				Name:      "peers_good",
				Help:      "Number of good peers",
			}, s.promGoodPeers),
			prometheus.NewGaugeFunc(prometheus.GaugeOpts{
				Namespace: s.cfg.PrometheusNamespace,
				Name:      "peers_bad",
				Help:      "Number of bad peers",
			}, s.promBadPeers),
			prometheus.NewGaugeFunc(prometheus.GaugeOpts{
				Namespace: s.cfg.PrometheusNamespace,
				Name:      "mempool_count",
				Help:      "Number of transactions in mempool",
			}, s.promMempoolCount),
			prometheus.NewGaugeFunc(prometheus.GaugeOpts{
				Namespace: s.cfg.PrometheusNamespace,
				Name:      "mempool_size_bytes",
				Help:      "Size of mempool in bytes",
			}, s.promMempoolSize),
			prometheus.NewGaugeFunc(prometheus.GaugeOpts{
				Namespace: s.cfg.PrometheusNamespace,
				Name:      "block_cache_hits",
				Help:      "Block cache hits",
			}, s.promBlockCacheHits),
			prometheus.NewGaugeFunc(prometheus.GaugeOpts{
				Namespace: s.cfg.PrometheusNamespace,
				Name:      "block_cache_misses",
				Help:      "Block cache misses",
			}, s.promBlockCacheMisses),
			prometheus.NewGaugeFunc(prometheus.GaugeOpts{
				Namespace: s.cfg.PrometheusNamespace,
				Name:      "block_cache_purges",
				Help:      "Block cache purges",
			}, s.promBlockCachePurges),
			prometheus.NewGaugeFunc(prometheus.GaugeOpts{
				Namespace: s.cfg.PrometheusNamespace,
				Name:      "block_cache_size",
				Help:      "Block cache size",
			}, s.promBlockCacheSize),
			prometheus.NewGaugeFunc(prometheus.GaugeOpts{
				Namespace: s.cfg.PrometheusNamespace,
				Name:      "header_cache_items",
				Help:      "Number of cached blocks",
			}, s.promHeaderCacheItems),
			prometheus.NewGaugeFunc(prometheus.GaugeOpts{
				Namespace: s.cfg.PrometheusNamespace,
				Name:      "header_cache_hits",
				Help:      "Header cache hits",
			}, s.promHeaderCacheHits),
			prometheus.NewGaugeFunc(prometheus.GaugeOpts{
				Namespace: s.cfg.PrometheusNamespace,
				Name:      "header_cache_misses",
				Help:      "Header cache misses",
			}, s.promHeaderCacheMisses),
			prometheus.NewGaugeFunc(prometheus.GaugeOpts{
				Namespace: s.cfg.PrometheusNamespace,
				Name:      "header_cache_purges",
				Help:      "Header cache purges",
			}, s.promHeaderCachePurges),
			prometheus.NewGaugeFunc(prometheus.GaugeOpts{
				Namespace: s.cfg.PrometheusNamespace,
				Name:      "header_cache_size",
				Help:      "Header cache size",
			}, s.promHeaderCacheSize),
			prometheus.NewGaugeFunc(prometheus.GaugeOpts{
				Namespace: s.cfg.PrometheusNamespace,
				Name:      "block_cache_items",
				Help:      "Number of cached blocks",
			}, s.promBlockCacheItems),
			prometheus.NewGaugeFunc(prometheus.GaugeOpts{
				Namespace: s.cfg.PrometheusNamespace,
				Name:      "disk_free",
				Help:      "Disk free",
			}, s.promDiskFree),
		}
		if s.cfg.HemiIndex {
			s.promCollectors = append(s.promCollectors,
				prometheus.NewGaugeFunc(prometheus.GaugeOpts{
					Namespace: s.cfg.PrometheusNamespace,
					Name:      "keystone_sync_height",
					Help:      "Height of the keystone indexer",
				}, s.promKeystone))
		}
	}
	return s.promCollectors
}

func (s *Server) isHealthy(_ context.Context) bool {
	connected, _, _ := s.pm.Stats()
	return connected > 0
}

func (s *Server) health(ctx context.Context) (bool, any, error) {
	log.Tracef("health")
	defer log.Tracef("health exit")

	return s.isHealthy(ctx), s.synced(ctx), nil
}

func (s *Server) Run(pctx context.Context) error {
	log.Tracef("Run")
	defer log.Tracef("Run exit")

	if s.cfg.ExternalHeaderMode {
		return errors.New("run called but External Header mode is enabled")
	}

	var err error
	s.cfg.LevelDBHome, err = homedir.Expand(s.cfg.LevelDBHome)
	if err != nil {
		return fmt.Errorf("expand: %w", err)
	}

	// Rely on dbOpen failing if the database is already open.
	ctx, cancel := context.WithCancel(pctx)
	defer cancel()
	err = s.dbOpen(ctx)
	if err != nil {
		return fmt.Errorf("open level database: %w", err)
	}
	defer func() {
		err := s.dbClose()
		if err != nil {
			log.Errorf("db close: %v", err)
		}
	}()

	// Warn user about disk space
	df, err := diskFree(s.cfg.LevelDBHome)
	if err != nil {
		return fmt.Errorf("df: %w", err)
	}
	if df != 0 {
		blockPerDay := uint64(24 * time.Hour / s.chainParams.TargetTimePerBlock)
		blockSize := uint64(2 * 1024 * 1024) // 2MB, a bit over but that's ok
		sizePerDay := blockSize * blockPerDay
		approxAvailable := df / sizePerDay
		log.Infof("Free disk space %v: %v approximate days till full: %v",
			s.cfg.LevelDBHome, humanize.IBytes(df), approxAvailable)
	}

	if !s.testAndSetRunning(true) {
		return errors.New("tbc already running")
	}
	defer s.testAndSetRunning(false)

	// Find out where IBD is at
	bhb, err := s.db.BlockHeaderBest(ctx)
	if err != nil {
		if !errors.Is(err, database.ErrNotFound) {
			return fmt.Errorf("block header best: %w", err)
		}

		// This Run function is only called in regular (not external
		// header) mode, so this is true genesis block @ 0 and we pass
		// in a nil difficulty so it calculates the starting difficulty
		// as the genesis block's own local difficulty.
		if err = s.insertGenesis(ctx, 0, nil); err != nil {
			return fmt.Errorf("insert genesis: %w", err)
		}
		bhb, err = s.db.BlockHeaderBest(ctx)
		if err != nil {
			return err
		}
	}

	// HTTP server
	httpErrCh := make(chan error)
	if s.cfg.ListenAddress != "" {
		mux := http.NewServeMux()
		log.Infof("handle (tbc): %s", tbcapi.RouteWebsocket)
		mux.HandleFunc(tbcapi.RouteWebsocket, s.handleWebsocket)

		httpServer := &http.Server{
			Addr:        s.cfg.ListenAddress,
			Handler:     mux,
			BaseContext: func(_ net.Listener) context.Context { return ctx },
		}
		go func() {
			log.Infof("Listening: %s", s.cfg.ListenAddress)
			httpErrCh <- httpServer.ListenAndServe()
		}()
		defer func() {
			if err := httpServer.Shutdown(ctx); err != nil {
				log.Errorf("http server exit: %v", err)
				return
			}
			log.Infof("RPC server shutdown cleanly")
		}()
	}

	// pprof
	if s.cfg.PprofListenAddress != "" {
		p, err := pprof.NewServer(&pprof.Config{
			ListenAddress: s.cfg.PprofListenAddress,
		})
		if err != nil {
			return fmt.Errorf("create pprof server: %w", err)
		}
		s.wg.Add(1)
		go func() {
			defer s.wg.Done()
			if err := p.Run(ctx); !errors.Is(err, context.Canceled) {
				log.Errorf("pprof server terminated with error: %v", err)
				return
			}
			log.Infof("pprof server clean shutdown")
		}()
	}

	// Prometheus
	if s.cfg.PrometheusListenAddress != "" {
		d, err := deucalion.New(&deucalion.Config{
			ListenAddress: s.cfg.PrometheusListenAddress,
		})
		if err != nil {
			return fmt.Errorf("create server: %w", err)
		}
		s.wg.Add(1)
		go func() {
			defer s.wg.Done()
			if err := d.Run(ctx, s.Collectors(), s.health); !errors.Is(err, context.Canceled) {
				log.Errorf("prometheus terminated with error: %v", err)
				return
			}
			log.Infof("prometheus clean shutdown")
		}()
		s.wg.Add(1)
		go func() {
			defer s.wg.Done()
			err := s.promPoll(ctx)
			if err != nil {
				if !errors.Is(err, context.Canceled) {
					log.Errorf("prometheus poll terminated with error: %v", err)
				}
				return
			}
		}()
	}

	errC := make(chan error)
	if s.cfg.PeersWanted > 0 {
		s.wg.Add(1)
		go func() {
			defer s.wg.Done()
			err := s.pm.Run(ctx)
			log.Infof("Peer manager shutting down")
			if err != nil {
				select {
				case errC <- err:
				default:
				}
			} else {
				log.Infof("Peer manager clean shutdown")
			}
		}()

		// connected peers
		s.wg.Add(1)
		go func() {
			defer s.wg.Done()
			for {
				p, err := s.pm.RandomConnect(ctx)
				if err != nil {
					if errors.Is(err, context.Canceled) {
						return
					}
					// Should not be reached
					log.Errorf("random connect: %v", err)
					return
				}
				go func(pp *rawpeer.RawPeer) {
					err := s.handlePeer(ctx, pp)
					if err != nil {
						log.Debugf("%v: %v", pp, err)
					}
				}(p)
			}
		}()

		// ping loop
		s.wg.Add(1)
		go func() {
			defer s.wg.Done()
			for {
				select {
				case <-ctx.Done():
					return
				case <-time.After(13 * time.Second):
				}
				s.pm.All(ctx, s.pingPeer)
			}
		}()
	}

	// Welcome user.
	if Welcome {
		log.Infof("Genesis: %v", s.chainParams.GenesisHash) // XXX make debug
		log.Infof("Starting block headers sync at %v height: %v time %v",
			bhb, bhb.Height, bhb.Timestamp())
		utxoHH, _ := s.UtxoIndexHash(ctx)
		log.Infof("Utxo index %v", utxoHH)
		txHH, _ := s.TxIndexHash(ctx)
		log.Infof("Tx index %v", txHH)
		if s.cfg.HemiIndex {
			hemiHH, _ := s.KeystoneIndexHash(ctx)
			log.Infof("Keystone index %v", hemiHH)
		}
	}

	select {
	case <-ctx.Done():
		err = ctx.Err()
	case err = <-errC:
	case err = <-httpErrCh:
	}
	cancel()

	log.Infof("tbc service shutting down")
	s.wg.Wait()
	log.Infof("tbc service clean shutdown")

	return err
}

func (s *Server) ExternalHeaderSetup(ctx context.Context, upstreamStateId []byte) error {
	log.Tracef("ExternalHeaderSetup")
	defer log.Tracef("ExternalHeaderSetup exit")

	if !s.cfg.ExternalHeaderMode {
		return errors.New("ExternalHeaderSetup called but external " +
			"header mode is not enabled in config")
	}

	err := s.dbOpen(ctx)
	if err != nil {
		return fmt.Errorf("open level database: %w", err)
	}

	genesis := s.cfg.EffectiveGenesisBlock
	genesisHeight := s.cfg.GenesisHeightOffset
	genesisDiff := &s.cfg.GenesisDifficultyOffset

	if genesis == nil {
		genesis = &s.chainParams.GenesisBlock.Header
		genesisHeight = 0
		genesisDiff = nil
	}

	// Check if there is already a best header in database
	bhb, err := s.db.BlockHeaderBest(ctx)
	if err != nil {
		if !errors.Is(err, database.ErrNotFound) {
			return fmt.Errorf("block headers best: %w", err)
		}

		// Insert default upstreamStateId
		err := s.db.MetadataPut(ctx, upstreamStateIdKey, upstreamStateId)
		if err != nil {
			return fmt.Errorf("default upstream state id insert: %w",
				err)
		}

		// Getting best header returned ErrNotFound so assume initial
		// startup
		err = s.db.BlockHeaderGenesisInsert(ctx, *genesis, genesisHeight,
			genesisDiff)
		if err != nil {
			return fmt.Errorf("genesis block header insert: %w", err)
		}

		// Ensure after inserting the effective genesis block, ensure
		// we can get the best header
		bhb, err = s.db.BlockHeaderBest(ctx)
		if err != nil {
			return err
		}
	} else {
		// No error getting best header, no genesis insert, so check db
		// genesis matches
		gb, err := s.db.BlockHeadersByHeight(ctx, s.cfg.GenesisHeightOffset)
		if err != nil {
			return fmt.Errorf("error getting effective genesis "+
				"block from db, %w", err)
		}
		if len(gb) > 1 {
			// Impossible to have more than one block at the
			// genesis height
			return fmt.Errorf("invalid state, have %d effective "+
				"genesis blocks", len(gb))
		}
		gh := genesis.BlockHash()
		if !bytes.Equal(gb[0].Hash[:], gh[:]) {
			return fmt.Errorf("effective genesis block hash mismatch, "+
				"db has %v but genesis should be %v", gb[0].Hash, gh)
		}
	}

	log.Infof("External Header Mode, effectiveGenesis=%v, tip=%v",
		genesis.BlockHash(), bhb.Hash)

	return nil
}

func (s *Server) ExternalHeaderTearDown() error {
	log.Tracef("ExternalHeaderTearDown")
	defer log.Tracef("ExternalHeaderTearDown exit")

	if !s.cfg.ExternalHeaderMode {
		return errors.New("ExternalHeaderTearDown called but external " +
			"header mode is not enabled in config")
	}

	err := s.dbClose()
	if err != nil {
		log.Errorf("db close: %v", err)
		return err
	}
	return nil
}<|MERGE_RESOLUTION|>--- conflicted
+++ resolved
@@ -165,11 +165,7 @@
 	blocksInserted int    // blocks inserted since last print
 
 	// mempool
-<<<<<<< HEAD
-	mempool *mempool
-=======
 	mempool *Mempool
->>>>>>> 18ced3fe
 
 	// broadcast
 	broadcast map[chainhash.Hash]*wire.MsgTx
@@ -261,11 +257,7 @@
 			// Cannot combine mempool behavior with External Header Mode
 			panic("cannot enable mempool on an external-header-only mode TBC instance")
 		}
-<<<<<<< HEAD
-		s.mempool, err = MempoolNew()
-=======
 		s.mempool, err = NewMempool()
->>>>>>> 18ced3fe
 		if err != nil {
 			return nil, err
 		}
@@ -2272,21 +2264,13 @@
 	return iv, ov, txins, nil
 }
 
-<<<<<<< HEAD
-func (s *Server) mempoolTxNew(ctx context.Context, utx *btcutil.Tx) (*mempoolTx, error) {
-=======
 func (s *Server) mempoolTxNew(ctx context.Context, utx *btcutil.Tx) (*MempoolTx, error) {
->>>>>>> 18ced3fe
 	// Create mempool tx
 	inValue, outValue, txins, err := s.parseTx(ctx, utx.MsgTx())
 	if err != nil {
 		return nil, fmt.Errorf("cannot obtain values from tx: %w", err)
 	}
-<<<<<<< HEAD
-	return &mempoolTx{
-=======
 	return &MempoolTx{
->>>>>>> 18ced3fe
 		id:       utx.MsgTx().TxHash(),
 		weight:   blockchain.GetTransactionWeight(utx),
 		size:     btcmempool.GetTxVirtualSize(utx),
@@ -2311,11 +2295,7 @@
 		return nil, fmt.Errorf("fees by block hash block: %w", err)
 	}
 
-<<<<<<< HEAD
-	mp, err := MempoolNew()
-=======
 	mp, err := NewMempool()
->>>>>>> 18ced3fe
 	if err != nil {
 		return nil, fmt.Errorf("could not create mempool: %w", err)
 	}
