--- conflicted
+++ resolved
@@ -54,15 +54,9 @@
 	minPeersRequired     = 64  // minimum number of peers in good map before cache is purged
 	defaultPendingBlocks = 128 // 128 * ~4MB max memory use
 
-<<<<<<< HEAD
-	defaultMaxCachedKeystones = 2e6 // number of cached keystones prior to flush
-	defaultMaxCachedTxs       = 2e6 // dual purpose cache, max key 69, max value 36
-	defaultMaxZK              = 2e6 // number of cached zk rows prior to flush
-=======
 	defaultMaxCachedKeystones = 1e6 // number of cached keystones prior to flush
 	defaultMaxCachedTxs       = 1e6 // dual purpose cache, max key 69, max value 36
 	defaultMaxZK              = 1e6 // number of cached zk rows prior to flush
->>>>>>> 59d4efc5
 
 	networkLocalnet = "localnet" // XXX this needs to be rethought
 
